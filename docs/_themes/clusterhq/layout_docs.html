<!DOCTYPE html>
<html lang="en">
  <head>
    <meta charset="utf-8">
    {% if pagename == 'error_pages/404' %}
    <!--
         The 404 error page may be served at any depth in the URL hierarchy.
         So we include a base that points to the ``latest`` version of the docs.
         This means that links in a 404 page served from the ``devel`` documentation directory,
         will actually link to the ``latest`` version of those docs.
         XXX: Ideally, we'd use the actual version in this base-href.
         See https://clusterhq.atlassian.net/browse/FLOC-1710
      -->
    <base href="/en/latest/error_pages/404.html">
    {% endif %}
    <meta http-equiv="X-UA-Compatible" content="IE=edge">
    <meta name="viewport" content="width=device-width, initial-scale=1">
    <title>{{ title|striptags|e }}{{ titlesuffix }}</title>

    <link href="{{ pathto('_static/css/bootstrap.min.css', 1) }}" rel="stylesheet">
    <link href="{{ pathto('_static/css/' + style, 1) }}" rel="stylesheet">
    <link href="{{ pathto('_static/css/pygments.css', 1) }}" rel="stylesheet">

    <script type="text/javascript" src="https://fast.fonts.net/jsapi/b20e6cd5-c1a4-4878-9d69-da3806cb86b8.js"></script>
    <link href='https://fonts.googleapis.com/css?family=Lato&subset=latin,latin-ext' rel='stylesheet' type='text/css'>

    <!-- HTML5 shim and Respond.js for IE8 support of HTML5 elements and media queries -->
    <!-- WARNING: Respond.js doesn't work if you view the page via file:// -->
    <!--[if lt IE 9]>
      <script src="https://oss.maxcdn.com/html5shiv/3.7.2/html5shiv.min.js"></script>
      <script src="https://oss.maxcdn.com/respond/1.4.2/respond.min.js"></script>
    <![endif]-->
    <script type="text/javascript">
        var DOCUMENTATION_OPTIONS = {
            URL_ROOT:'{{ url_root }}',
            VERSION:'{{ release|e }}',
            COLLAPSE_INDEX:false,
            FILE_SUFFIX:'{{ '' if no_search_suffix else file_suffix }}',
            HAS_SOURCE:  {{ has_source|lower }}
        };
    </script>
    <link rel="top" title="{{ docstitle|e }}" href="{{ pathto('index') }}"/>

    <!-- Snippet from https://clusterhq.zendesk.com/agent/apps/zopim-chat -->
    <!-- Start of clusterhq Zendesk Widget script -->
    <script>/*<![CDATA[*/window.zEmbed||function(e,t){var n,o,d,i,s,a=[],r=document.createElement("iframe");window.zEmbed=function(){a.push(arguments)},window.zE=window.zE||window.zEmbed,r.src="javascript:false",r.title="",r.role="presentation",(r.frameElement||r).style.cssText="display: none",d=document.getElementsByTagName("script"),d=d[d.length-1],d.parentNode.insertBefore(r,d),i=r.contentWindow,s=i.document;try{o=s}catch(c){n=document.domain,r.src='javascript:var d=document.open();d.domain="'+n+'";void(0);',o=s}o.open()._l=function(){var o=this.createElement("script");n&&(this.domain=n),o.id="js-iframe-async",o.src=e,this.t=+new Date,this.zendeskHost=t,this.zEQueue=a,this.body.appendChild(o)},o.write('<body onload="document._l();">'),o.close()}("//assets.zendesk.com/embeddable_framework/main.js","clusterhq.zendesk.com");/*]]>*/</script>
    <!-- End of clusterhq Zendesk Widget script -->

    {% if theme_analytics_code %}
        <script type="text/javascript">
            var _gaq = _gaq || [];
            _gaq.push(['_setAccount', '{{ theme_analytics_code }}']);
            {% if theme_analytics_domain %}
                _gaq.push(['_setDomainName', '{{ theme_analytics_domain }}']);
            {% endif %}
            _gaq.push(['_trackPageview']);

            (function () {
                var ga = document.createElement('script');
                ga.type = 'text/javascript';
                ga.async = true;
                ga.src = ('https:' == document.location.protocol ? 'https://ssl' : 'http://www') + '.google-analytics.com/ga.js';
                var s = document.getElementsByTagName('script')[0];
                s.parentNode.insertBefore(ga, s);
            })();
        </script>
    {% endif %}
	
    <link rel="shortcut icon" href="https://clusterhq.com/assets/favicon.ico"/>
</head>
<body>
    <!-- Menu area -->
    <div class="menubar">
        <div class="container menu">
            <div class="row">
                <div class="col-xs-9 col-md-3 logo">
                    <a title="ClusterHQ" href="https://clusterhq.com/">
                        <img src="{{ pathto('_static/images/logo@2x.png', 1) }}" width="200" height="50">
                    </a>
                </div>
                <div class="visible-xs-block col-xs-3 mob-nav">
                    <a href="javascript:$('nav ul').toggleClass('hidden-xs');">
                        <img src="{{ pathto('_static/images/menu@2x.png', 1) }}" width="60" height="47" class="pull-right"/>
                    </a>
                </div>
                <nav class="col-xs-12 col-md-9">
                    <ul class="menu hidden-xs">
                        <li><a href="https://clusterhq.com/flocker/introduction/">Flocker</a></li>
                        <li><a href="https://clusterhq.com/volumehub/">Volume Hub</a></li>
                        <li><a href="https://clusterhq.com/dvol/">dvol</a></li>
                        <li class="active"><a href="https://docs.clusterhq.com/en/latest/">Install &amp; Docs</a></li>
                        <li><a href="https://clusterhq.com/flocker/support">Support</a></li>
                        <li><a href="https://clusterhq.com/blog">Blog</a></li>
                        <li><a href="https://clusterhq.com/partners">Partners</a></li>
                        <li><a href="https://clusterhq.com/careers">Careers</a></li>
                        <li><a href="https://clusterhq.com/flocker/try-flocker/">Try Flocker</a></li>
                    </ul>
                </nav>
            </div>
        </div>
    </div>
    <!-- End of menu area -->

    <!-- Contents -->
    <div class="container contents">
        <div class="row">
            <!-- Contents menu -->
            <div class="col-sm-3 page contents-menu">
                <div class="visible-xs-block mob-contents">
                    Contents
                    <div class="pull-right plus">
                        <a href="javascript:$('.contents-menu>ul').slideToggle();">+</a>
                    </div>
                </div>
                <!-- Menu area start -->

                <ul>
                    {%- if pagename == "index" %}
                        <li class="toctree-l1 current" style="margin-bottom:-10px;"><a class="reference internal current" href="/">Installing Flocker</a></li>
                    {%- else %}
                        <li class="toctree-l1" style="margin-bottom:-10px;"><a class="reference internal" href="/">Installing Flocker</a></li>
                    {%- endif %}
                </ul>

                {{ toctree(collapse=true, maxdepth=2) }}
                <!-- Menu area end -->
            </div>

            <!-- Main contents area -->
            <div class="col-sm-9 page white-bg">
                {%- if pagename != "search" %}
                <form class="search" action="{{ pathto('search') }}" method="get" _lpchecked="1">
                    <input type="text" name="q" placeholder="Type here to search docs..." id="search">
                    <input type="hidden" name="check_keywords" value="yes">
                    <input type="hidden" name="area" value="default">
                </form>
                {%- endif %}
                <!-- DOCS PAGE DATA HERE -->
                {%- block document %}
                        <script>
                            var release_re = /^[0-9]+\.[0-9]+\.[0-9]+$/
                            if (!'{{ release }}'.match(release_re)) {
                                document.write(
                        '<div class="admonition note warning"> \
                            <p class="last"> \
                                You are reading an <strong>in-development version</strong> \
                                of the documentation. \
                                Some of the functionality may not work as expected.</p> \
                        </div>');
                            }
                        </script>
                        {% block body %} {% endblock %}
                {%- endblock %}
                <!-- END OF DOCS PAGE DATA -->
                <div class="row">
                    <div class="col-xs-12 col-sm-6">
                        {%- if prev %}
                            <a href="{{ prev.link|e }}" title="{{ prev.title|striptags|e }}" class="button rel">Previous</a>
                        {%- endif %}
                    </div>
                    <div class="col-xs-12 col-sm-6">
                        {%- if next %}
                            <a href="{{ next.link|e }}" title="{{ next.title|striptags|e }}" class="button rel pull-right">Next</a>
                        {%- endif %}
                    </div>
                </div>

                <!-- Feedback form -->
                <hr/>
				<div class="row">
                    <div class="col-sm-8 feedback-form">
                        <h3>How could we improve this page?</h3>
                        <form method="post" action="https://www.formstack.com/forms/index.php" id="feedback">
                            <!-- Form ID and keys are from formstack for this specific form -->
                            <input type="hidden" name="form" value="2174054" />
                            <input type="hidden" name="viewkey" value="ErUKrnw85k" />
                            <input type="hidden" name="_submit" value="1" />
                            <!-- The field names here are the field names as produced by Formstack for our form -->
                            <input type="hidden" name="field37192831" value="UNKNOWN" id="currenturl" />
                            <script>
                                // populate the current URL field
                                document.querySelector("#currenturl").value = window.location.href;
                            </script>
                            <textarea class="form-control" rows="3" name="field37192409" placeholder="Your Feedback" required="required"></textarea>
                            <input type="text" name="field37192455" placeholder="Your email address (optional)" class="form-control"/>
                            <input type="submit" class="button" />
                        </form>
                    </div>
                </div>
                <!-- End of Feedback form -->
            </div>
        </div>
    </div>

    <!-- Footer area -->
    <div class="footer">
        <div class="container">
            <div class="col-xs-3">
                <img src="{{ pathto('_static/images/small-logo@2x.png', 1) }}" width="47" height="52">
            </div>
            <div class="col-xs-9 text-right">
                &copy; Copyright 2016, ClusterHQ. Created using <a href="http://sphinx.pocoo.org/">Sphinx</a> {{ sphinx_version }}.
            </div>
        </div>
    </div>
    {%- for scriptfile in script_files %}
        <script type="text/javascript" src="{{ pathto(scriptfile, 1) }}"></script>
    {%- endfor %}
    {%- if pagename == "search" %}
    <script type="text/javascript">
        jQuery(function() { Search.loadIndex("searchindex.js"); });
    </script>
    {%- endif %}
    <script>
        $( window ).resize(function() {
            if($( window ).width() >= 768) {
                $('.contents-menu>ul').show();
            }
        });

        $(function() {
            if($( window ).width() < 768){
                $('.contents-menu>ul').hide();
            }
        });
    </script>
    <!-- 
        Optimizely: AB Testing tool
        Snippet generated from:
        https://app.optimizely.com/projects/2309470232/implementation
    -->
    <script src="https://cdn.optimizely.com/js/2309470232.js"></script>

    <!-- Heatmap.me snippet -->
    <script type="text/javascript">
    (function() {
    var hm = document.createElement('script'); hm.type ='text/javascript'; hm.async = true;
    hm.src = ('++u-heatmap-it+log-js').replace(/[+]/g,'/').replace(/-/g,'.');
    var s = document.getElementsByTagName('script')[0]; s.parentNode.insertBefore(hm, s);
    })();
    </script>

    <!-- Display out-of-date documentation notice -->
    <script>
        // Do an AJAX request to check latest version
<<<<<<< HEAD
        var request = $.ajax({url: "/en/latest/version.html"});
=======
        var request = $.ajax({url: "https://docs.clusterhq.com/en/latest/version.html"});
        var canonicalLocation = window.location.pathname.split('/').slice(3).join('/')
        var canonicalLink = document.createElement('link');
        canonicalLink.rel = "canonical";
        canonicalLink.href = 'https://docs.clusterhq.com/en/' + DOCUMENTATION_OPTIONS.VERSION + '/' + canonicalLocation
>>>>>>> efe62418

        request.done(function( msg ) {
            // Trim HTML from returned contents
            currentversion = $(msg).text();

            // Is version equal to this documentation release?
            if (currentversion !== DOCUMENTATION_OPTIONS.VERSION) {
                $('.section:first').prepend('<div class="admonition note warning"> \
                    <p class="last"> \
                        You are currently viewing a different version of the documentation to the latest release of Flocker. \
                        The latest version is ' + currentversion + ', you are viewing ' + DOCUMENTATION_OPTIONS.VERSION + '. \
                        <a href="https://docs.clusterhq.com/en/latest/">View the latest documentation.</a></p> \
                    </div>');
            }
            else {
                canonicalLink.href = "https://docs.clusterhq.com/en/latest/" + canonicalLocation;
            }
            document.head.appendChild(canonicalLink);
        });
        request.fail(function() {
            document.head.appendChild(canonicalLink);
        });
    </script>

    <!-- Apply images to navbar -->
    <script>
        $('.contents-menu>ul>li:contains("Docker, Swarm, Compose")')
            .prepend('<img src="' + DOCUMENTATION_OPTIONS.URL_ROOT + '/_images/docker2x.png" style="height:1em; margin-right:0.5em;">')
        $('.contents-menu>ul>li:contains("Kubernetes")')
            .prepend('<img src="' + DOCUMENTATION_OPTIONS.URL_ROOT + '/_images/kubernetes2x.png" style="height:1em; margin-right:0.5em;">')
        $('.contents-menu>ul>li:contains("Mesos")')
            .prepend('<img src="' + DOCUMENTATION_OPTIONS.URL_ROOT + '/_images/mesos2x.png" style="height:1em; margin-right:0.5em;">')
        $('.contents-menu>ul>li:contains("Other Systems")')
            .prepend('<img src="' + DOCUMENTATION_OPTIONS.URL_ROOT + '/_images/icon-question2x.png" style="padding:0 6px; height:1em; margin-right:0.5em;">')
    </script>
    <!-- Javascript include for form feedback submit -->
    <script type="text/javascript" src="{{ pathto('_static/js/feedback.js', 1) }}"></script>
  </body>
</html><|MERGE_RESOLUTION|>--- conflicted
+++ resolved
@@ -243,15 +243,11 @@
     <!-- Display out-of-date documentation notice -->
     <script>
         // Do an AJAX request to check latest version
-<<<<<<< HEAD
         var request = $.ajax({url: "/en/latest/version.html"});
-=======
-        var request = $.ajax({url: "https://docs.clusterhq.com/en/latest/version.html"});
         var canonicalLocation = window.location.pathname.split('/').slice(3).join('/')
         var canonicalLink = document.createElement('link');
         canonicalLink.rel = "canonical";
         canonicalLink.href = 'https://docs.clusterhq.com/en/' + DOCUMENTATION_OPTIONS.VERSION + '/' + canonicalLocation
->>>>>>> efe62418
 
         request.done(function( msg ) {
             // Trim HTML from returned contents
