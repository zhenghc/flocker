--- conflicted
+++ resolved
@@ -7,12 +7,9 @@
 import os
 from unittest import skipUnless
 import tempfile
-<<<<<<< HEAD
-=======
 
 from effect import sync_perform, ComposedDispatcher, base_dispatcher
 from git import Repo
->>>>>>> e7dee752
 
 from effect import sync_perform, ComposedDispatcher, base_dispatcher
 from git import Repo
@@ -27,14 +24,9 @@
     upload_rpms, update_repo,
     publish_docs, Environments, DOCUMENTATION_CONFIGURATIONS,
     DocumentationRelease, NotTagged, NotARelease,
-<<<<<<< HEAD
-    create_release_branch, BranchExists, TagExists, BaseBranchDoesNotExist,
-    MissingPreRelease, NoPreRelease,
-=======
     calculate_base_branch, create_release_branch,
     CreateReleaseBranchOptions, BranchExists, TagExists,
     BaseBranchDoesNotExist, MissingPreRelease, NoPreRelease,
->>>>>>> e7dee752
 )
 
 from ..aws import FakeAWS, CreateCloudFrontInvalidation
@@ -1544,29 +1536,6 @@
             expected_files.issubset(set(files_on_s3)),
             "Metadata files for the packages were not created.")
 
-<<<<<<< HEAD
-class CreateReleaseBranchTests(TestCase):
-    """
-    Tests for :func:`create_release_branch`.
-    """
-
-    def setUp(self):
-        repo_directory = FilePath(tempfile.mkdtemp())
-        self.addCleanup(repo_directory.remove)
-        self.repo = Repo.init(path=repo_directory.path)
-        repo_directory.child('README').touch()
-        self.repo.index.add(['README'])
-        self.repo.index.commit('Initial commit')
-        self.repo.create_head('master')
-
-    def create_release_branch(self, version):
-        return create_release_branch(
-            version=version, path=self.repo.working_dir)
-
-    def test_create_release_branch_for_non_release_fails(self):
-        """
-        Calling :func:`create_release_branch` with a version that isn't a
-=======
 
 class CreateReleaseBranchOptionsTests(SynchronousTestCase):
     """
@@ -1660,37 +1629,17 @@
     def test_calculate_base_branch_for_non_release_fails(self):
         """
         Calling :func:`calculate_base_branch` with a version that isn't a
->>>>>>> e7dee752
         release fails.
         """
         self.assertRaises(
             NotARelease,
-<<<<<<< HEAD
-            self.create_release_branch, '0.3.0-444-gf05215b')
-=======
             self.calculate_base_branch, '0.3.0-444-gf05215b')
->>>>>>> e7dee752
 
     def test_weekly_release_base(self):
         """
         A weekly release is created from the "master" branch.
         """
         self.assertEqual(
-<<<<<<< HEAD
-            self.create_release_branch(version='0.3.0dev1').name,
-            "master")
-
-    def test_active_branch(self):
-        """
-        Creating a release branch changes the active branch on the specified
-        repository to that branch.
-        """
-        self.repo.create_head('release/flocker-0.3.0pre1')
-        self.repo.create_tag('0.3.0pre1')
-        self.create_release_branch(version='0.3.0')
-        self.assertEqual(
-            self.repo.active_branch.name,
-=======
             self.calculate_base_branch(version='0.3.0dev1').name,
             "master")
 
@@ -1702,7 +1651,6 @@
         self.repo.create_head('release/flocker-0.3.0')
         self.assertEqual(
             self.calculate_base_branch(version='0.3.0+doc1').name,
->>>>>>> e7dee752
             "release/flocker-0.3.0")
 
     def test_first_pre_release(self):
@@ -1711,11 +1659,7 @@
         "master" branch.
         """
         self.assertEqual(
-<<<<<<< HEAD
-            self.create_release_branch(version='0.3.0pre1').name,
-=======
             self.calculate_base_branch(version='0.3.0pre1').name,
->>>>>>> e7dee752
             "master")
 
     def test_uses_previous_pre_release(self):
@@ -1728,11 +1672,6 @@
         self.repo.create_head('release/flocker-0.3.0pre2')
         self.repo.create_tag('0.3.0pre2')
         self.assertEqual(
-<<<<<<< HEAD
-            self.create_release_branch(version='0.3.0pre3').name,
-            "release/flocker-0.3.0pre2")
-
-=======
             self.calculate_base_branch(version='0.3.0pre3').name,
             "release/flocker-0.3.0pre2")
 
@@ -1761,7 +1700,6 @@
             ).name,
             "master")
 
->>>>>>> e7dee752
     def test_no_pre_releases_fails(self):
         """
         Trying to release a marketing release when no pre-release exists for it
@@ -1769,12 +1707,7 @@
         """
         self.assertRaises(
             NoPreRelease,
-<<<<<<< HEAD
-            self.create_release_branch, '0.3.0'
-        )
-=======
             self.calculate_base_branch, '0.3.0')
->>>>>>> e7dee752
 
     def test_missing_pre_release_fails(self):
         """
@@ -1785,16 +1718,9 @@
         self.repo.create_tag('0.3.0pre1')
         self.assertRaises(
             MissingPreRelease,
-<<<<<<< HEAD
-            self.create_release_branch, '0.3.0pre3'
-        )
-
-    def test_base_branch_does_not_exist(self):
-=======
             self.calculate_base_branch, '0.3.0pre3')
 
     def test_base_branch_does_not_exist_fails(self):
->>>>>>> e7dee752
         """
         Trying to create a release when the base branch does not exist fails.
         """
@@ -1802,16 +1728,9 @@
 
         self.assertRaises(
             BaseBranchDoesNotExist,
-<<<<<<< HEAD
-            self.create_release_branch, '0.3.0'
-        )
-
-    def test_tag_exists(self):
-=======
             self.calculate_base_branch, '0.3.0')
 
     def test_tag_exists_fails(self):
->>>>>>> e7dee752
         """
         Trying to create a release when a tag already exists for the given
         version fails.
@@ -1819,51 +1738,4 @@
         self.repo.create_tag('0.3.0')
         self.assertRaises(
             TagExists,
-<<<<<<< HEAD
-            self.create_release_branch, '0.3.0'
-        )
-
-    def test_branch_exists(self):
-        """
-        Trying to create a release when a branch already exists for the given
-        version fails.
-        """
-        self.repo.create_head('release/flocker-0.3.0pre1')
-        self.repo.create_tag('0.3.0pre1')
-        self.repo.create_head('release/flocker-0.3.0')
-        self.assertRaises(
-            BranchExists,
-            self.create_release_branch, '0.3.0'
-        )
-
-
-class CreateArtifactsTests(TestCase):
-    """
-    Tests for :func:``create_artifacts``.
-    """
-    # TODO test this
-    def test_setuptools_version_remains_same(self):
-        """
-        When :func:``create_artifacts`` finishes the version of ``setuptools``
-        installed before it was run is still installed.
-        """
-
-    def test_setuptools_version_remains_same_after_error(self):
-        """
-        When :func:``create_artifacts`` finishes the version of ``setuptools``
-        installed before it was run is still installed, even if there is an
-        error while running the function.
-        """
-
-    def test_python_packages_uploaded(self):
-        """
-        Source and binary distributions are uploaded to S3.
-        """
-
-    def test_tutorial_box_uploaded(self):
-        """
-        The tutorial box is uploaded to S3.
-        """
-=======
-            self.calculate_base_branch, '0.3.0')
->>>>>>> e7dee752
+            self.calculate_base_branch, '0.3.0')