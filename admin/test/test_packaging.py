# Copyright Hybrid Logic Ltd.  See LICENSE file for details.

"""
Tests for ``admin.packaging``.
"""

from glob import glob
from subprocess import check_output
from textwrap import dedent
from unittest import skipIf
from StringIO import StringIO

from twisted.python.filepath import FilePath
from twisted.python.procutils import which
from twisted.python.usage import UsageError
from twisted.trial.unittest import TestCase

from virtualenv import REQUIRED_MODULES as VIRTUALENV_REQUIRED_MODULES

from flocker.testtools import FakeSysModule

from .. import packaging
from ..packaging import (
    omnibus_package_builder, InstallVirtualEnv, InstallApplication,
    BuildPackage, BuildSequence, BuildOptions, BuildScript, DockerBuildOptions,
    DockerBuildScript, GetPackageVersion, DelayedRpmVersion, CreateLinks,
    PythonPackage, create_virtualenv, VirtualEnv, PackageTypes, Distribution,
    Dependency, build_in_docker, DockerBuild, DockerRun,
    PACKAGE, PACKAGE_PYTHON, PACKAGE_CLI, PACKAGE_NODE,
    make_dependencies,
    LintPackage,
)
from ..release import rpm_version

FLOCKER_PATH = FilePath(__file__).parent().parent().parent()

require_fpm = skipIf(not which('fpm'), "Tests require the ``fpm`` command.")
require_rpm = skipIf(not which('rpm'), "Tests require the ``rpm`` command.")
require_rpmlint = skipIf(not which('rpmlint'),
                         "Tests require the ``rpmlint`` command.")
require_dpkg = skipIf(not which('dpkg'), "Tests require the ``dpkg`` command.")
require_lintian = skipIf(not which('lintian'),
                         "Tests require the ``lintian`` command.")

DOCKER_SOCK = '/var/run/docker.sock'


def assert_equal_steps(test_case, expected, actual):
    """
    Assert that the list of provided steps are the same.
    If they are not, display the differences intelligently.

    :param test_case: The ``TestCase`` whose assert methods will be called.
    :param expected: The expected build step instance.
    :param actual: The actual build step instance.
    :raises: ``TestFailure`` if the build steps are not equal, showing the
        unequal or missing steps.
    """
    expected_steps = getattr(expected, 'steps')
    actual_steps = getattr(actual, 'steps')
    if None in (expected_steps, actual_steps):
        test_case.assertEqual(expected, actual)
    else:
        mismatch_steps = []
        missing_steps = []
        index = 0
        for index, expected_step in enumerate(expected_steps):
            try:
                actual_step = actual_steps[index]
            except IndexError:
                missing_steps = expected_steps[index:]
                break
            if expected_step != actual_step:
                mismatch_steps.append(
                    '* expected: {} !=\n'
                    '  actual:   {}'.format(
                        expected_step, actual_step))
        extra_steps = actual_steps[index+1:]
        if mismatch_steps or missing_steps or extra_steps:
            test_case.fail(
                'Step Mismatch\n'
                'Mismatch:\n{}\n'
                'Missing:\n{}\n'
                'Extra:\n{}'.format(
                    '\n'.join(mismatch_steps), missing_steps, extra_steps)
            )


def assert_dict_contains(test_case, expected, actual, message=''):
    """
    Fail unless the supplied ``actual`` ``dict`` contains all the items in
    ``expected``.

    :param test_case: The ``TestCase`` whose assert methods will be called.
    :param expected: The expected build step instance.
    :param actual: The actual build step instance.
    """
    missing_items = []
    mismatch_items = []
    no_value = object()
    for key, expected_value in expected.items():
        actual_value = actual.get(key, no_value)
        if actual_value is no_value:
            missing_items.append(key)
        elif actual_value != expected_value:
            mismatch_items.append(
                '{}: {} != {}'.format(key, expected_value, actual_value)
            )
    if missing_items or mismatch_items:
        test_case.fail(
            '{}\n'
            'Missing items: {}\n'
            'Mismatch items:  {}\n'
            'Actual items: {}'.format(
                message, missing_items, mismatch_items, actual)
        )


def parse_colon_dict(data):
    """
    Parse colon seperated values into a dictionary, treating lines
    lacking a colon as continutation lines.

    Any leading lines without a colon will be associated with the key
    ``None``.

    This is the format output by ``rpm --query`` and ``dpkg --info``.

    :param bytes data: Data to parse
    :return: A ``dict`` containing the parsed data.
    """
    result = {}
    key = None
    for line in data.splitlines():
        parts = [value.strip() for value in line.split(':', 1)]
        if len(parts) == 2:
            key, val = parts
            result[key] = val
        else:
            result.setdefault(key, '')
            result[key] += parts[0]
    return result


def assert_rpm_headers(test_case, expected_headers, rpm_path):
    """
    Fail unless the ``RPM`` file at ``rpm_path`` contains all the
    ``expected_headers``.

    :param test_case: The ``TestCase`` whose assert methods will be called.
    :param dict expected_headers: A dictionary of header key / value pairs.
    :param FilePath rpm_path: The path to the RPM file under test.
    """
    output = check_output(
        ['rpm', '--query', '--info', '--package', rpm_path.path]
    )
    actual_headers = parse_colon_dict(output)

    assert_dict_contains(
        test_case, expected_headers, actual_headers, 'Missing RPM Headers: '
    )


def assert_rpm_content(test_case, expected_paths, package_path):
    """
    Fail unless the ``RPM`` file at ``rpm_path`` contains all the
    ``expected_paths``.

    :param test_case: The ``TestCase`` whose assert methods will be called.
    :param set expected_paths: A set of ``FilePath`` s
    :param FilePath package_path: The path to the package under test.
    """
    output = check_output(
        ['rpm', '--query', '--list', '--package', package_path.path]
    )
    actual_paths = set(map(FilePath, output.splitlines()))
    test_case.assertEqual(expected_paths, actual_paths)


def assert_deb_content(test_case, expected_paths, package_path):
    """
    Fail unless the ``deb`` file at ``package_path`` contains all the
    ``expected_paths``.

    :param test_case: The ``TestCase`` whose assert methods will be called.
    :param set expected_paths: A set of ``FilePath`` s
    :param FilePath package_path: The path to the package under test.
    """
    output_dir = FilePath(test_case.mktemp())
    output_dir.makedirs()
    check_output(['dpkg', '--extract', package_path.path, output_dir.path])

    actual_paths = set()
    for f in output_dir.walk():
        if f.isdir():
            continue
        actual_paths.add(FilePath('/').descendant(f.segmentsFrom(output_dir)))

    test_case.assertEqual(expected_paths, actual_paths)


def assert_deb_headers(test_case, expected_headers, package_path):
    """
    Fail unless the ``deb`` file at ``package_path`` contains all the
    ``expected_headers``.

    :param test_case: The ``TestCase`` whose assert methods will be called.
    :param dict expected_headers: A dictionary of header key / value pairs.
    :param FilePath package_path: The path to the deb file under test.
    """
    output = check_output(
        ['dpkg', '--info', package_path.path]
    )
    actual_headers = parse_colon_dict(output)

    assert_dict_contains(
        test_case, expected_headers, actual_headers, 'Missing dpkg Headers: '
    )


def assert_rpm_requires(test_case, expected_requirements, rpm_path):
    """
    Fail unless the ``RPM`` file at ``rpm_path`` has all the
    ``expected_requirements``.

    :param test_case: The ``TestCase`` whose assert methods will be called.
    :param list expected_requirements: A list of requirement strings.
    :param FilePath rpm_path: The path to the RPM file under test.
    """
    output = check_output(
        ['rpm', '--query', '--requires', '--package', rpm_path.path]
    )
    actual_requirements = set(line.strip() for line in output.splitlines())
    expected_requirements = set(expected_requirements)
    missing_requirements = expected_requirements - actual_requirements
    if missing_requirements:
        test_case.fail('Missing requirements: {} in {}'.format(
            missing_requirements, rpm_path.path))


class SpyVirtualEnv(object):
    """
    A ``VirtualEnv`` like class which records the ``package_uri``s which are
    supplied to its ``install`` method.
    """
    def __init__(self):
        self._installed_packages = []

    def install(self, package_uri):
        self._installed_packages.append(package_uri)


class SpyStep(object):
    """
    A build step which records the fact that it has been run.

    :ivar bool ran: ``False`` by default.
    """
    ran = False

    def run(self):
        self.ran = True


class BuildSequenceTests(TestCase):
    """
    Tests for ``BuildSequence``.
    """
    def test_run(self):
        """
        ``BuildSequence`` calls the ``run`` method of each of its ``steps``.
        """
        step1 = SpyStep()
        step2 = SpyStep()

        BuildSequence(steps=(step1, step2)).run()

        self.assertEqual((True, True), (step1.ran, step2.ran))


def assert_has_paths(test_case, expected_paths, parent_path):
    """
    Fail if any of the ``expected_paths`` are not existing relative paths of
    ``parent_path``.

    :param TestCase test_case: The ``TestCase`` with which to make assertions.
    :param list expected_paths: A ``list`` of ``bytes`` relative path names
        which are expected to exist beneath ``parent_path``.
    :param FilePath parent_path: The root ``FilePath`` in which to search for
        ``expected_paths``.
    """
    missing_paths = []
    for path in expected_paths:
        if not parent_path.preauthChild(path).exists():
            missing_paths.append(path)
        if missing_paths:
            test_case.fail('Missing paths: {}'.format(missing_paths))


class InstallVirtualEnvTests(TestCase):
    """
    Tests for ``InstallVirtualEnv``.
    """
    def test_run(self):
        """
        ``InstallVirtualEnv.run`` installs a virtual python environment using
        create_virtualenv passing ``target_path`` as ``root``.
        """
        virtualenv = VirtualEnv(root=FilePath(self.mktemp()))
        step = InstallVirtualEnv(virtualenv=virtualenv)
        calls = []
        self.patch(
            step, '_create_virtualenv', lambda **kwargs: calls.append(kwargs))
        step.run()
        self.assertEqual([dict(root=virtualenv.root)], calls)


class CreateVirtualenvTests(TestCase):
    """
    """
    def test_bin(self):
        """
        ``create_virtualenv`` installs a virtual python environment in its
        ``target_path``.
        """
        virtualenv = VirtualEnv(root=FilePath(self.mktemp()))
        InstallVirtualEnv(virtualenv=virtualenv).run()
        expected_paths = ['bin/pip', 'bin/python']
        assert_has_paths(self, expected_paths, virtualenv.root)

    def test_pythonpath(self):
        """
        ``create_virtualenv`` installs a virtual python whose path does not
        include the system python libraries.
        """
        target_path = FilePath(self.mktemp())
        create_virtualenv(root=target_path)
        output = check_output([
            target_path.descendant(['bin', 'python']).path,
            '-c', r'import sys; sys.stdout.write("\n".join(sys.path))'
        ])
        # We should probably check for lib64 as well here.
        self.assertNotIn(
            '/usr/lib/python2.7/site-packages', output.splitlines())

    def test_bootstrap_pyc(self):
        """
        ``create_virtualenv`` creates links to the pyc files for all the
        modules required for the virtualenv bootstrap process.
        """
        target_path = FilePath(self.mktemp())
        create_virtualenv(root=target_path)

        py_files = []
        for module_name in VIRTUALENV_REQUIRED_MODULES:
            py_base = target_path.descendant(['lib', 'python2.7', module_name])
            py = py_base.siblingExtension('.py')
            pyc = py_base.siblingExtension('.pyc')
            if py.exists() and False in (py.islink(), pyc.islink()):
                py_files.append('PY: {} > {}\nPYC: {} > {}\n'.format(
                    '/'.join(py.segmentsFrom(target_path)),
                    py.realpath().path,
                    '/'.join(pyc.segmentsFrom(target_path)),
                    pyc.islink() and pyc.realpath().path or 'NOT A SYMLINK'
                ))

        if py_files:
            self.fail(
                'Non-linked bootstrap pyc files in {}: \n{}'.format(
                    target_path, '\n'.join(py_files)
                )
            )

    def test_internal_symlinks_only(self):
        """
        The resulting ``virtualenv`` only contains symlinks to files inside the
        virtualenv and to /usr on the host OS.
        """
        target_path = FilePath(self.mktemp())
        create_virtualenv(root=target_path)
        allowed_targets = (target_path, FilePath('/usr'),)
        bad_links = []
        for path in target_path.walk():
            if path.islink():
                realpath = path.realpath()
                for allowed_target in allowed_targets:
                    try:
                        realpath.segmentsFrom(allowed_target)
                    except ValueError:
                        pass
                    else:
                        # The target is a descendent of an allowed_target.
                        break
                else:
                    bad_links.append(path)
        if bad_links:
            self.fail(
                "Symlinks outside of virtualenv detected:" +
                '\n'.join(
                    '/'.join(
                        path.segmentsFrom(target_path)
                    ) + ' -> ' + path.realpath().path
                    for path in bad_links
                )
            )


class VirtualEnvTests(TestCase):
    """
    Tests for ``VirtualEnv``.
    """
    def test_install(self):
        """
        ``VirtualEnv.install`` accepts a ``PythonPackage`` instance and
        installs it.
        """
        virtualenv_dir = FilePath(self.mktemp())
        virtualenv = create_virtualenv(root=virtualenv_dir)
        package_dir = FilePath(self.mktemp())
        package = canned_package(package_dir)
        virtualenv.install(package_dir.path)
        self.assertIn(
            '{}-{}-py2.7.egg-info'.format(package.name, package.version),
            [f.basename() for f in virtualenv_dir.descendant(
                ['lib', 'python2.7', 'site-packages']).children()]
        )


class InstallApplicationTests(TestCase):
    """
    Tests for ``InstallApplication``.
    """
    def test_run(self):
        """
        ``InstallApplication.run`` installs the supplied application in the
        ``target_path``.
        """
        package_uri = 'http://www.example.com/Bar-1.2.3.whl'
        fake_env = SpyVirtualEnv()
        InstallApplication(
            virtualenv=fake_env,
            package_uri=package_uri
        ).run()

        self.assertEqual(
            [package_uri], fake_env._installed_packages)


class CreateLinksTests(TestCase):
    """
    Tests for ``CreateLinks``.
    """
    def test_run(self):
        """
        ``CreateLinks.run`` generates symlinks in ``destination_path`` for all
        the supplied ``links``.
        """
        root = FilePath(self.mktemp())
        bin_dir = root.descendant(['usr', 'bin'])
        bin_dir.makedirs()

        CreateLinks(
            links=frozenset([
                (FilePath('/opt/flocker/bin/flocker-foo'), bin_dir),
                (FilePath('/opt/flocker/bin/flocker-bar'), bin_dir),
            ])
        ).run()

        self.assertEqual(
            set(FilePath('/opt/flocker/bin').child(script)
                for script in ('flocker-foo', 'flocker-bar')),
            set(child.realpath() for child in bin_dir.children())
        )


def canned_package(root, version=b'0.3.2'):
    """
    Create a directory containing an empty Python package which can be
    installed and with a name and version which can later be tested.

    :param test_case: The ``TestCase`` whose mktemp method will be called.
    :param version: The version of the created package.
    :return: A ``PythonPackage`` instance.
    """
    name = 'FooBar'
    root.makedirs()
    setup_py = root.child('setup.py')
    setup_py.setContent(
        dedent("""
        from setuptools import setup

        setup(
            name="{package_name}",
            version="{package_version}",
            py_modules=["{package_name}"],
        )
        """).format(package_name=name, package_version=version)
    )
    package_module = root.child(name + ".py")
    package_module.setContent(
        dedent("""
        __version__ = "{package_version}"
        """).format(package_version=version)
    )

    return PythonPackage(name=name, version=version)


class GetPackageVersionTests(TestCase):
    """
    Tests for ``GetPackageVersion``.
    """
    def test_version_default(self):
        """
        ``GetPackageVersion.version`` is ``None`` by default.
        """
        step = GetPackageVersion(virtualenv=None, package_name=None)
        self.assertIs(None, step.version)

    def assert_version_found(self, version):
        """
        ``GetPackageVersion`` assigns the exact version of a found package to
        its ``version`` attribute.

        :param version: The version of the package to test package.
        """
        test_env = FilePath(self.mktemp())
        virtualenv = VirtualEnv(root=test_env)
        InstallVirtualEnv(virtualenv=virtualenv).run()
        package_root = FilePath(self.mktemp())
        test_package = canned_package(root=package_root, version=version)
        InstallApplication(
            virtualenv=virtualenv, package_uri=package_root.path).run()

        step = GetPackageVersion(
            virtualenv=virtualenv, package_name=test_package.name)
        step.run()
        self.assertEqual(test_package.version, step.version)

    def test_version_found(self):
        """
        ``GetPackageVersion`` assigns the exact version of a found package to
        its ``version`` attribute.

        In particular, newer versions of pip/setuptools normalize the version
        accoding to PEP440. We aren't prepared to handle that yet.
        """
        versions = [
            '0.3.2',
            '0.3.3dev5',
            '0.3.2+doc1',
            '0.3.2-1-gf661a6a',
            '0.3.2+doc1-1-gf661a6a',
            '0.3.2pre1',
            '0.3.2-1-gf661a6a-dirty'
            '0.3.2+doc1-dirty'
        ]
        for version in versions:
            self.assert_version_found(version=version)

    def test_version_not_found(self):
        """
        ``GetPackageVersion.run`` raises an exception if the supplied
        ``package_name`` is not installed in the supplied ``virtual_env``.
        """
        test_env = FilePath(self.mktemp())
        virtualenv = VirtualEnv(root=test_env)
        InstallVirtualEnv(virtualenv=virtualenv).run()

        step = GetPackageVersion(
            virtualenv=virtualenv,
            package_name='PackageWhichIsNotInstalled'
        )
        self.assertRaises(Exception, step.run)


class BuildPackageTests(TestCase):
    """
    Tests for `BuildPackage`.
    """
    @require_fpm
    def setUp(self):
        pass

    @require_rpm
    def test_rpm(self):
        """
        ``BuildPackage.run`` creates an RPM from the supplied ``source_path``.
        """
        destination_path = FilePath(self.mktemp())
        destination_path.makedirs()
        source_path = FilePath(self.mktemp())
        source_path.makedirs()
        source_path.child('Foo').touch()
        source_path.child('Bar').touch()
        expected_prefix = FilePath('/foo/bar')
        expected_paths = set([
            expected_prefix.child('Foo'),
            expected_prefix.child('Bar'),
            FilePath('/other/file'),
        ])
        expected_name = 'FooBar'
        expected_epoch = b'3'
        expected_rpm_version = rpm_version('0.3', '0.dev.1')
        expected_license = 'My Test License'
        expected_url = 'https://www.example.com/foo/bar'
        expected_vendor = 'Acme Corporation'
        expected_maintainer = 'noreply@example.com'
        expected_architecture = 'i386'
        expected_description = 'Explosive Tennis Balls'
        expected_dependencies = ['test-dep', 'version-dep >= 42']
        BuildPackage(
            package_type=PackageTypes.RPM,
            destination_path=destination_path,
            source_paths={
                source_path: FilePath('/foo/bar'),
                source_path.child('Foo'): FilePath('/other/file'),
            },
            name=expected_name,
            prefix=FilePath('/'),
            epoch=expected_epoch,
            rpm_version=expected_rpm_version,
            license=expected_license,
            url=expected_url,
            vendor=expected_vendor,
            maintainer=expected_maintainer,
            architecture=expected_architecture,
            description=expected_description,
            category="Applications/System",
            dependencies=[
                Dependency(package='test-dep'),
                Dependency(package='version-dep', compare='>=', version='42')],
        ).run()
        rpms = glob('{}*.rpm'.format(
            destination_path.child(expected_name).path))
        self.assertEqual(1, len(rpms))

        expected_headers = dict(
            Name=expected_name,
            Epoch=expected_epoch,
            Version=expected_rpm_version.version,
            Release=expected_rpm_version.release,
            License=expected_license,
            URL=expected_url,
            Vendor=expected_vendor,
            Packager=expected_maintainer,
            Architecture=expected_architecture,
            Group="Applications/System",
        )
        rpm_path = FilePath(rpms[0])
        assert_rpm_requires(self, expected_dependencies, rpm_path)
        assert_rpm_headers(self, expected_headers, rpm_path)
        assert_rpm_content(self, expected_paths, rpm_path)

    @require_dpkg
    def test_deb(self):
        """
        ``BuildPackage.run`` creates a .deb package from the supplied
        ``source_path``.
        """
        destination_path = FilePath(self.mktemp())
        destination_path.makedirs()
        source_path = FilePath(self.mktemp())
        source_path.makedirs()
        source_path.child('Foo').touch()
        source_path.child('Bar').touch()
        expected_prefix = FilePath('/foo/bar')
        expected_paths = set([
            expected_prefix.child('Foo'),
            expected_prefix.child('Bar'),
            FilePath('/other/file'),
            # This is added automatically by fpm despite not supplying the
            # --deb-changelog option
            FilePath('/usr/share/doc/foobar/changelog.Debian.gz'),
        ])
        expected_name = 'FooBar'.lower()
        expected_epoch = b'3'
        expected_rpm_version = rpm_version('0.3', '0.dev.1')
        expected_license = 'My Test License'
        expected_url = 'https://www.example.com/foo/bar'
        expected_vendor = 'Acme Corporation'
        expected_maintainer = 'noreply@example.com'
        expected_architecture = 'i386'
        expected_description = 'Explosive Tennis Balls'
        BuildPackage(
            package_type=PackageTypes.DEB,
            destination_path=destination_path,
            source_paths={
                source_path: FilePath('/foo/bar'),
                source_path.child('Foo'): FilePath('/other/file'),
            },
            name=expected_name,
            prefix=FilePath("/"),
            epoch=expected_epoch,
            rpm_version=expected_rpm_version,
            license=expected_license,
            url=expected_url,
            vendor=expected_vendor,
            maintainer=expected_maintainer,
            architecture=expected_architecture,
            description=expected_description,
            category="admin",
            dependencies=[
                Dependency(package='test-dep'),
                Dependency(package='version-dep', compare='>=', version='42')],
        ).run()
        packages = glob('{}*.deb'.format(
            destination_path.child(expected_name.lower()).path))
        self.assertEqual(1, len(packages))

        expected_headers = dict(
            Package=expected_name,
            Version=(
                expected_epoch
                + b':'
                + expected_rpm_version.version
                + '-'
                + expected_rpm_version.release
            ),
            License=expected_license,
            Vendor=expected_vendor,
            Architecture=expected_architecture,
            Maintainer=expected_maintainer,
            Homepage=expected_url,
            Depends=', '.join(['test-dep', 'version-dep (>= 42)']),
            Section="admin",
        )
        assert_deb_headers(self, expected_headers, FilePath(packages[0]))
        assert_deb_content(self, expected_paths, FilePath(packages[0]))


class LintPackageTests(TestCase):
    """
    Tests for ``LintPackage``.
    """

    @require_fpm
    def setUp(self):
        pass

    def assert_lint(self, package_type, expected_output):
        """
        ``LintPackage.run`` reports only unfiltered errors and raises
        ``SystemExit``.

        :param PackageTypes package_type: The type of package to test.
        :param bytes expected_output: The expected output of the linting.
        """
        destination_path = FilePath(self.mktemp())
        destination_path.makedirs()
        source_path = FilePath(self.mktemp())
        source_path.makedirs()
        source_path.child('Foo').touch()
        source_path.child('Bar').touch()
        BuildPackage(
            package_type=package_type,
            destination_path=destination_path,
            source_paths={
                source_path: FilePath('/foo/bar'),
                source_path.child('Foo'): FilePath('/opt/file'),
            },
            name="package-name",
            prefix=FilePath('/'),
            epoch=b'3',
            rpm_version=rpm_version('0.3', '0.dev.1'),
            license="Example",
            url="https://package.example/",
            vendor="Acme Corporation",
            maintainer='Someone <noreply@example.com>',
            architecture="all",
            description="Description\n\nExtended",
            category="none",
            dependencies=[]
        ).run()

        step = LintPackage(
            package_type=package_type,
            destination_path=destination_path,
            epoch=b'3',
            rpm_version=rpm_version('0.3', '0.dev.1'),
            package='package-name',
            architecture='all'
        )
        step.output = StringIO()
        self.assertRaises(SystemExit, step.run)
        self.assertEqual(step.output.getvalue(), expected_output)

    @require_rpmlint
    def test_rpm(self):
        """
        rpmlint doesn't report filtered errors.
        """
        # The following warnings and errors are filtered.
        # - E: no-changelogname-tag
        # - W: no-documentation
        # - E: zero-length
        self.assert_lint(PackageTypes.RPM, b"""\
Package errors (package-name):
package-name.noarch: W: non-standard-group default
package-name.noarch: W: invalid-license Example
package-name.noarch: W: invalid-url URL: https://package.example/ \
<urlopen error [Errno -2] Name or service not known>
package-name.noarch: W: cross-directory-hard-link /foo/bar/Foo /opt/file
""")

    @require_lintian
    def test_deb(self):
        """
        lintian doesn't report filtered errors.
        """
        # The following warnings and errors are filtered.
        # - E: package-name: no-copyright-file
        # - E: package-name: dir-or-file-in-opt
        # - W: package-name: file-missing-in-md5sums .../changelog.Debian.gz
        self.assert_lint(PackageTypes.DEB, b"""\
Package errors (package-name):
W: package-name: unknown-section default
E: package-name: non-standard-toplevel-dir foo/
W: package-name: file-in-unusual-dir foo/bar/Bar
W: package-name: file-in-unusual-dir foo/bar/Foo
W: package-name: package-contains-hardlink foo/bar/Foo -> opt/file
""")


class OmnibusPackageBuilderTests(TestCase):
    """
    Tests for ``omnibus_package_builder``.
    """
    def test_centos_7(self):
        self.assert_omnibus_steps(
            distribution=Distribution(name='centos', version='7'),
            expected_category='Applications/System',
            expected_package_type=PackageTypes.RPM,
        )

    def test_ubuntu_14_04(self):
        self.assert_omnibus_steps(
            distribution=Distribution(name='ubuntu', version='14.04'),
            expected_category='admin',
            expected_package_type=PackageTypes.DEB,
        )

    def test_fedora_20(self):
        self.assert_omnibus_steps(
            distribution=Distribution(name='fedora', version='20'),
            expected_category='Applications/System',
            expected_package_type=PackageTypes.RPM,
        )

    def assert_omnibus_steps(
            self,
            distribution=Distribution(name='fedora', version='20'),
            expected_category='Applications/System',
            expected_package_type=PackageTypes.RPM,
            ):
        """
        A sequence of build steps is returned.
        """
        self.patch(packaging, 'CURRENT_DISTRIBUTION', distribution)

        fake_dependencies = {
            'python': [Dependency(package='python-dep')],
            'node': [Dependency(package='node-dep')],
            'cli': [Dependency(package='cli-dep')],
        }

        def fake_make_dependencies(
                package_name, package_version, distribution):
            return fake_dependencies[package_name]

        self.patch(packaging, 'make_dependencies', fake_make_dependencies)

        expected_destination_path = FilePath(self.mktemp())

        target_path = FilePath(self.mktemp())
        flocker_cli_path = target_path.child('flocker-cli')
        flocker_node_path = target_path.child('flocker-node')

        expected_virtualenv_path = FilePath('/opt/flocker')
        expected_prefix = FilePath('/')
        expected_epoch = PACKAGE.EPOCH.value
        expected_package_uri = b'https://www.example.com/foo/Bar-1.2.3.whl'
        expected_package_version_step = GetPackageVersion(
            virtualenv=VirtualEnv(root=expected_virtualenv_path),
            package_name='flocker'
        )
        expected_version = DelayedRpmVersion(
            package_version_step=expected_package_version_step
        )
        expected_license = PACKAGE.LICENSE.value
        expected_url = PACKAGE.URL.value
        expected_vendor = PACKAGE.VENDOR.value
        expected_maintainer = PACKAGE.MAINTAINER.value

        package_files = FilePath('/package-files')
        systemd_dir = FilePath('/usr/lib/systemd/sytem/')

        expected = BuildSequence(
            steps=(
                # clusterhq-python-flocker steps
                InstallVirtualEnv(
                    virtualenv=VirtualEnv(root=expected_virtualenv_path)),
                InstallApplication(
                    virtualenv=VirtualEnv(root=expected_virtualenv_path),
                    package_uri=b'https://www.example.com/foo/Bar-1.2.3.whl',
                ),
                expected_package_version_step,
                BuildPackage(
                    package_type=expected_package_type,
                    destination_path=expected_destination_path,
                    source_paths={
                        expected_virtualenv_path: expected_virtualenv_path
                    },
                    name='clusterhq-python-flocker',
                    prefix=expected_prefix,
                    epoch=expected_epoch,
                    rpm_version=expected_version,
                    license=expected_license,
                    url=expected_url,
                    vendor=expected_vendor,
                    maintainer=expected_maintainer,
                    architecture='native',
                    description=PACKAGE_PYTHON.DESCRIPTION.value,
                    category=expected_category,
                    directories=[expected_virtualenv_path],
                    dependencies=[Dependency(package='python-dep')],
                ),
                LintPackage(
                    package_type=expected_package_type,
                    destination_path=expected_destination_path,
                    epoch=expected_epoch,
                    rpm_version=expected_version,
                    package='clusterhq-python-flocker',
                    architecture="native",
                ),

                # clusterhq-flocker-cli steps
                CreateLinks(
                    links=[
                        (FilePath('/opt/flocker/bin/flocker-deploy'),
                         flocker_cli_path),
                        (FilePath('/opt/flocker/bin/flocker'),
                         flocker_cli_path),
                    ]
                ),
                BuildPackage(
                    package_type=expected_package_type,
                    destination_path=expected_destination_path,
                    source_paths={flocker_cli_path: FilePath("/usr/bin")},
                    name='clusterhq-flocker-cli',
                    prefix=expected_prefix,
                    epoch=expected_epoch,
                    rpm_version=expected_version,
                    license=expected_license,
                    url=expected_url,
                    vendor=expected_vendor,
                    maintainer=expected_maintainer,
                    architecture='all',
                    description=PACKAGE_CLI.DESCRIPTION.value,
                    category=expected_category,
                    dependencies=[Dependency(package='cli-dep')],
                ),
                LintPackage(
                    package_type=expected_package_type,
                    destination_path=expected_destination_path,
                    epoch=expected_epoch,
                    rpm_version=expected_version,
                    package='clusterhq-flocker-cli',
                    architecture="all",
                ),

                # clusterhq-flocker-node steps
                CreateLinks(
                    links=[
                        (FilePath('/opt/flocker/bin/flocker-reportstate'),
                         flocker_node_path),
                        (FilePath('/opt/flocker/bin/flocker-changestate'),
                         flocker_node_path),
                        (FilePath('/opt/flocker/bin/flocker-volume'),
                         flocker_node_path),
                        (FilePath('/opt/flocker/bin/flocker-control'),
                         flocker_node_path),
                        (FilePath('/opt/flocker/bin/flocker-zfs-agent'),
                         flocker_node_path),
                    ]
                ),
                BuildPackage(
                    package_type=expected_package_type,
                    destination_path=expected_destination_path,
                    source_paths={
                        flocker_node_path: FilePath("/usr/sbin"),
                        package_files.child('firewalld-services'):
                            FilePath("/usr/lib/firewalld/services/"),
                        # Ubuntu firewall configuration
<<<<<<< HEAD
                        package_files.child('flocker-control-api.ufw'):
                            FilePath("/etc/ufw/applications.d/")
                            .child("flocker-control-api"),
                        package_files.child('flocker-control-agent.ufw'):
                            FilePath("/etc/ufw/applications.d/")
                            .child("flocker-control-agent"),
                        # Systemd configuration
                        package_files.child('flocker-control.service'):
                            systemd_dir.child("flocker-control.service"),
                        package_files.child('flocker-control-api.socket'):
                            systemd_dir.child("flocker-control-api.socket"),
                        package_files.child('flocker-control-agent.socket'):
                            systemd_dir.child("flocker-control-agent.socket"),
                        package_files.child('flocker-zfs-agent.service'):
                            systemd_dir.child("flocker-zfs-agent.service"),
=======
                        package_files.child('ufw-applications.d'):
                            FilePath("/etc/ufw/applications.d/"),
>>>>>>> 4eb4a5be
                    },
                    name='clusterhq-flocker-node',
                    prefix=expected_prefix,
                    epoch=expected_epoch,
                    rpm_version=expected_version,
                    license=expected_license,
                    url=expected_url,
                    vendor=expected_vendor,
                    maintainer=expected_maintainer,
                    architecture='all',
                    description=PACKAGE_NODE.DESCRIPTION.value,
                    category=expected_category,
                    dependencies=[Dependency(package='node-dep')],
                    after_install=package_files.child('after-install.sh')
                ),
                LintPackage(
                    package_type=expected_package_type,
                    destination_path=expected_destination_path,
                    epoch=expected_epoch,
                    rpm_version=expected_version,
                    package='clusterhq-flocker-node',
                    architecture="all",
                ),
            )
        )
        assert_equal_steps(
            self,
            expected,
            omnibus_package_builder(distribution=distribution,
                                    destination_path=expected_destination_path,
                                    package_uri=expected_package_uri,
                                    target_dir=target_path,
                                    package_files=FilePath('/package-files'),
                                    ))


class DockerBuildOptionsTests(TestCase):
    """
    Tests for ``DockerBuildOptions``.
    """

    native_package_type = object()

    def setUp(self):
        """
        Patch ``admin.packaging._native_package_type`` to return a fixed value.
        """
        self.patch(
            packaging, '_native_package_type',
            lambda: self.native_package_type)

    def test_defaults(self):
        """
        ``DockerBuildOptions`` destination path defaults to the current working
        directory.
        """
        expected_defaults = {
            'destination-path': '.',
        }
        self.assertEqual(expected_defaults, DockerBuildOptions())

    def test_package_uri_missing(self):
        """
        ``DockerBuildOptions`` requires a single positional argument containing
        the URI of the Python package which is being packaged.
        """
        exception = self.assertRaises(
            UsageError, DockerBuildOptions().parseOptions, [])
        self.assertEqual('Wrong number of arguments.', str(exception))

    def test_package_uri_supplied(self):
        """
        ``DockerBuildOptions`` saves the supplied ``package-uri``.
        """
        expected_uri = 'http://www.example.com/foo-bar.whl'

        options = DockerBuildOptions()
        options.parseOptions([expected_uri])

        self.assertEqual(expected_uri, options['package-uri'])


class DockerBuildScriptTests(TestCase):
    """
    Tests for ``DockerBuildScript``.
    """
    def test_usage_error_status(self):
        """
        ``DockerBuildScript.main`` raises ``SystemExit`` if there are missing
        command line options.
        """
        fake_sys_module = FakeSysModule(argv=[])
        script = DockerBuildScript(sys_module=fake_sys_module)
        exception = self.assertRaises(SystemExit, script.main)
        self.assertEqual(1, exception.code)

    def test_usage_error_message(self):
        """
        ``DockerBuildScript.main`` prints a usage error to ``stderr`` if there
        are missing command line options.
        """
        fake_sys_module = FakeSysModule(argv=[])
        script = DockerBuildScript(sys_module=fake_sys_module)
        try:
            script.main()
        except SystemExit:
            pass
        self.assertEqual(
            'Wrong number of arguments.',
            fake_sys_module.stderr.getvalue().splitlines()[-1]
        )

    def test_build_command(self):
        """
        ``DockerBuildScript.build_command`` is ``omnibus_package_builder`` by
        default.
        """
        self.assertIs(omnibus_package_builder, DockerBuildScript.build_command)

    def test_run(self):
        """
        ``DockerBuildScript.main`` calls ``run`` on the instance returned by
        ``build_command``.
        """
        expected_destination_path = FilePath(self.mktemp())
        expected_package_uri = 'http://www.example.com/foo/bar.whl'
        fake_sys_module = FakeSysModule(
            argv=[
                'build-command-name',
                '--destination-path=%s' % (expected_destination_path.path,),
                expected_package_uri]
        )
        distribution = Distribution(name='test-distro', version='30')
        self.patch(packaging, 'CURRENT_DISTRIBUTION', distribution)
        script = DockerBuildScript(sys_module=fake_sys_module)
        build_step = SpyStep()
        arguments = []

        def record_arguments(*args, **kwargs):
            arguments.append((args, kwargs))
            return build_step
        script.build_command = record_arguments
        script.main(top_level=FilePath('/top-level'))
        expected_build_arguments = [(
            (),
            dict(destination_path=expected_destination_path,
                 package_uri=expected_package_uri,
                 distribution=distribution,
                 package_files=FilePath('/top-level/admin/package-files'))
        )]
        self.assertEqual(expected_build_arguments, arguments)
        self.assertTrue(build_step.ran)


class BuildOptionsTests(TestCase):
    """
    Tests for ``BuildOptions``.
    """

    def test_defaults(self):
        """
        ``BuildOptions`` destination path defaults to the current working
        directory.
        """
        expected_defaults = {
            'destination-path': '.',
            'distribution': None,
        }
        self.assertEqual(expected_defaults, BuildOptions())

    def test_distribution_missing(self):
        """
        ``BuildOptions.parseOptions`` raises ``UsageError`` if
        ``--distribution`` is not supplied.
        """
        options = BuildOptions()
        self.assertRaises(
            UsageError,
            options.parseOptions,
            ['http://example.com/fake/uri'])

    def test_package_uri_missing(self):
        """
        ``DockerBuildOptions`` requires a single positional argument containing
        the URI of the Python package which is being packaged.
        """
        exception = self.assertRaises(
            UsageError, BuildOptions().parseOptions, [])
        self.assertEqual('Wrong number of arguments.', str(exception))

    def test_package_options_supplied(self):
        """
        ``BuildOptions`` saves the supplied options.
        """
        expected_uri = 'http://www.example.com/foo-bar.whl'
        expected_distribution = 'ubuntu1404'
        options = BuildOptions()
        options.parseOptions(
            ['--distribution', expected_distribution, expected_uri])

        self.assertEqual(
            (expected_distribution, expected_uri),
            (options['distribution'], options['package-uri'])
        )


class BuildScriptTests(TestCase):
    """
    Tests for ``BuildScript``.
    """
    def test_usage_error_status(self):
        """
        ``BuildScript.main`` raises ``SystemExit`` if there are missing command
        line options.
        """
        fake_sys_module = FakeSysModule(argv=[])
        script = BuildScript(sys_module=fake_sys_module)
        exception = self.assertRaises(SystemExit, script.main)
        self.assertEqual(1, exception.code)

    def test_usage_error_message(self):
        """
        ``BuildScript.main`` prints a usage error to ``stderr`` if there are
        missing command line options.
        """
        fake_sys_module = FakeSysModule(argv=[])
        script = BuildScript(sys_module=fake_sys_module)
        try:
            script.main()
        except SystemExit:
            pass
        self.assertEqual(
            'Wrong number of arguments.',
            fake_sys_module.stderr.getvalue().splitlines()[-1]
        )

    def test_build_command(self):
        """
        ``BuildScript.build_command`` is ``build_in_docker`` by default.
        """
        self.assertIs(build_in_docker, BuildScript.build_command)

    def test_run(self):
        """
        ``BuildScript.main`` calls ``run`` on the instance returned by
        ``build_command``.
        """
        expected_destination_path = FilePath(self.mktemp())
        expected_distribution = 'centos7'
        expected_package_uri = 'http://www.example.com/foo/bar.whl'
        fake_sys_module = FakeSysModule(
            argv=[
                'build-command-name',
                '--destination-path', expected_destination_path.path,
                '--distribution=%s' % (expected_distribution,),
                expected_package_uri]
        )
        script = BuildScript(sys_module=fake_sys_module)
        build_step = SpyStep()
        arguments = []

        def record_arguments(*args, **kwargs):
            arguments.append((args, kwargs))
            return build_step
        script.build_command = record_arguments
        script.main()
        expected_build_arguments = [(
            (),
            dict(destination_path=expected_destination_path,
                 distribution=expected_distribution,
                 package_uri=expected_package_uri,
                 top_level=None)
        )]
        self.assertEqual(expected_build_arguments, arguments)
        self.assertTrue(build_step.ran)


class BuildInDockerFunctionTests(TestCase):
    """
    Tests for ``build_in_docker``.
    """
    def test_steps(self):
        """
        ``build_in_docker`` returns a ``BuildSequence`` comprising
        ``DockerBuild`` and ``DockerRun`` instances.
        """
        supplied_distribution = 'Foo'
        expected_tag = 'clusterhq/build-%s' % (supplied_distribution,)
        supplied_top_level = FilePath('/foo/bar')
        expected_build_directory = supplied_top_level.descendant(
            ['admin', 'build_targets', supplied_distribution])
        supplied_destination_path = FilePath('/baz/qux')
        expected_volumes = {
            FilePath('/output'): supplied_destination_path,
            FilePath('/flocker'): supplied_top_level,
        }
        expected_package_uri = 'http://www.example.com/foo/bar/whl'

        assert_equal_steps(
            test_case=self,
            expected=BuildSequence(
                steps=[
                    DockerBuild(
                        tag=expected_tag,
                        build_directory=expected_build_directory
                    ),
                    DockerRun(
                        tag=expected_tag,
                        volumes=expected_volumes,
                        command=[expected_package_uri]
                    ),
                ]
            ),
            actual=build_in_docker(
                destination_path=supplied_destination_path,
                distribution=supplied_distribution,
                top_level=supplied_top_level,
                package_uri=expected_package_uri
            )
        )


class MakeDependenciesTests(TestCase):
    """
    Tests for ``make_dependencies``.
    """
    def test_node(self):
        """
        ``make_dependencies`` includes the supplied ``version`` of
        ``clusterhq-python-flocker`` for ``clusterhq-flocker-node``.
        """
        expected_version = '1.2.3'
        self.assertIn(
            Dependency(
                package='clusterhq-python-flocker',
                compare='=',
                version=expected_version
            ),
            make_dependencies('node', expected_version,
                              Distribution(name='fedora', version='20'))
        )

    def test_cli(self):
        """
        ``make_dependencies`` includes the supplied ``version`` of
        ``clusterhq-python-flocker`` for ``clusterhq-flocker-cli``.
        """
        expected_version = '1.2.3'
        self.assertIn(
            Dependency(
                package='clusterhq-python-flocker',
                compare='=',
                version=expected_version
            ),
            make_dependencies('cli', expected_version,
                              Distribution(name='fedora', version='20'))
        )<|MERGE_RESOLUTION|>--- conflicted
+++ resolved
@@ -893,7 +893,6 @@
         expected_maintainer = PACKAGE.MAINTAINER.value
 
         package_files = FilePath('/package-files')
-        systemd_dir = FilePath('/usr/lib/systemd/sytem/')
 
         expected = BuildSequence(
             steps=(
@@ -992,26 +991,11 @@
                         package_files.child('firewalld-services'):
                             FilePath("/usr/lib/firewalld/services/"),
                         # Ubuntu firewall configuration
-<<<<<<< HEAD
-                        package_files.child('flocker-control-api.ufw'):
-                            FilePath("/etc/ufw/applications.d/")
-                            .child("flocker-control-api"),
-                        package_files.child('flocker-control-agent.ufw'):
-                            FilePath("/etc/ufw/applications.d/")
-                            .child("flocker-control-agent"),
-                        # Systemd configuration
-                        package_files.child('flocker-control.service'):
-                            systemd_dir.child("flocker-control.service"),
-                        package_files.child('flocker-control-api.socket'):
-                            systemd_dir.child("flocker-control-api.socket"),
-                        package_files.child('flocker-control-agent.socket'):
-                            systemd_dir.child("flocker-control-agent.socket"),
-                        package_files.child('flocker-zfs-agent.service'):
-                            systemd_dir.child("flocker-zfs-agent.service"),
-=======
                         package_files.child('ufw-applications.d'):
                             FilePath("/etc/ufw/applications.d/"),
->>>>>>> 4eb4a5be
+                        # Systemd configuration
+                        package_files.child('systemd'):
+                            FilePath("/usr/lib/systemd/system/"),
                     },
                     name='clusterhq-flocker-node',
                     prefix=expected_prefix,
