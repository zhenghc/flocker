# Copyright Hybrid Logic Ltd.  See LICENSE file for details.
"""
Run the acceptance tests.
"""

import sys
import os
import yaml
import json
from pipes import quote as shell_quote
from tempfile import mkdtemp

from zope.interface import Interface, implementer
from characteristic import attributes
from eliot import add_destination, write_failure
from pyrsistent import pvector

from twisted.internet.error import ProcessTerminated
from twisted.python.usage import Options, UsageError
from twisted.python.filepath import FilePath
from twisted.internet.defer import inlineCallbacks, returnValue, succeed
<<<<<<< HEAD
from twisted.conch.ssh.keys import Key
=======
from twisted.python.reflect import prefixedMethodNames

from effect import parallel
from effect.twisted import perform
>>>>>>> 467a6df7

from admin.vagrant import vagrant_version
from flocker.common.version import make_rpm_version
from flocker.provision import PackageSource, Variants, CLOUD_PROVIDERS
import flocker
from flocker.provision._ssh import (
    run_remotely,
    ensure_agent_has_ssh_key,
)
from flocker.provision._install import (
    ManagedNode,
    task_pull_docker_images,
    uninstall_flocker,
    install_flocker,
    configure_cluster,
    configure_zfs,
)
from flocker.provision._ca import Certificates
from flocker.provision._ssh._conch import make_dispatcher
from flocker.provision._common import Cluster
from flocker.acceptance.testtools import DatasetBackend
from flocker.testtools.cluster_utils import (
    make_cluster_id, Providers, TestTypes
)


from .runner import run


def extend_environ(**kwargs):
    """
    Return a copy of ``os.environ`` with some additional environment variables
        added.

    :param **kwargs: The enviroment variables to add.
    :return dict: The new environment.
    """
    env = os.environ.copy()
    env.update(kwargs)
    return env


def remove_known_host(reactor, hostname):
    """
    Remove all keys belonging to hostname from a known_hosts file.

    :param reactor: Reactor to use.
    :param bytes hostname: Remove all keys belonging to this hostname from
        known_hosts.
    """
    return run(reactor, ['ssh-keygen', '-R', hostname])


def get_trial_environment(cluster):
    """
    Return a dictionary of environment varibles describing a cluster for
    accetpance testing.

    :param Cluster cluster: Description of the cluster to get environment
        variables for.
    """
    return {
        'FLOCKER_ACCEPTANCE_CONTROL_NODE': cluster.control_node.address,
        'FLOCKER_ACCEPTANCE_NUM_AGENT_NODES': str(len(cluster.agent_nodes)),
        'FLOCKER_ACCEPTANCE_VOLUME_BACKEND': cluster.dataset_backend.name,
        'FLOCKER_ACCEPTANCE_API_CERTIFICATES_PATH':
            cluster.certificates_path.path,
        'FLOCKER_ACCEPTANCE_HOSTNAME_TO_PUBLIC_ADDRESS': json.dumps({
            node.private_address: node.address
            for node in cluster.agent_nodes
            if node.private_address is not None
        }),
    }


def run_tests(reactor, cluster, trial_args):
    """
    Run the acceptance tests.

    :param Cluster cluster: The cluster to run acceptance tests against.
    :param list trial_args: Arguments to pass to trial. If not
        provided, defaults to ``['flocker.acceptance']``.

    :return int: The exit-code of trial.
    """
    if not trial_args:
        trial_args = ['--rterrors', 'flocker.acceptance']

    def check_result(f):
        f.trap(ProcessTerminated)
        if f.value.exitCode is not None:
            return f.value.exitCode
        else:
            return f

    return run(
        reactor,
        ['trial'] + list(trial_args),
        env=extend_environ(
            **get_trial_environment(cluster)
        )).addCallbacks(
            callback=lambda _: 0,
            errback=check_result,
            )


class IClusterRunner(Interface):
    """
    Interface for starting and stopping a cluster for acceptance testing.
    """

    def start_cluster(reactor):
        """
        Start cluster for running acceptance tests.

        :param reactor: Reactor to use.
        :return Deferred: Deferred which fires with a cluster to run
            tests against.
        """

    def stop_cluster(reactor):
        """
        Stop the cluster started by `start_cluster`.

        :param reactor: Reactor to use.
        :return Deferred: Deferred which fires when the cluster has been
            stopped.
        """

    def ensure_keys(reactor):
        """
        Ensure that the running ssh-agent has the ssh-keys needed to connect to
        created nodes.

        :param reactor: Reactor to use.
        :return Deferred: That fires with a succesful result if the key is
            found.  Otherwise, fires with ``AgentNotFound`` or ``KeyNotFound``.
        """


RUNNER_ATTRIBUTES = [
    # Name of the distribution the nodes run - eg "ubuntu-14.04"
    'distribution',

    'top_level', 'config', 'package_source', 'variants',

    # DatasetBackend named constant of the dataset backend the nodes use - eg
    # DatasetBackend.zfs
    'dataset_backend',

    # dict giving configuration for the dataset backend the nodes use - eg
    # {"pool": "flocker"}
    'dataset_backend_configuration',
]


@implementer(IClusterRunner)
class ManagedRunner(object):
    """
    An ``IClusterRunner`` implementation that doesn't start or stop nodes but
    only gives out access to nodes that are already running and managed by
    someone else.

    :ivar pvector _nodes: The ``ManagedNode`` instances representing the nodes
        that are already running that this object will pretend to start and
        stop.
    :ivar PackageSource package_source: The version of the software this object
        will install on the nodes when it "starts" them.
    :ivar NamedConstant dataset_backend: The ``DatasetBackend`` constant
        representing the dataset backend that the nodes will be configured to
        use when they are "started".
    :ivar dict dataset_backend_configuration: The backend-specific
        configuration the nodes will be given for their dataset backend.
    """
    def __init__(self, node_addresses, package_source, distribution,
                 dataset_backend, dataset_backend_configuration):
        self._nodes = pvector(
            ManagedNode(address=address, distribution=distribution)
            for address in node_addresses
        )
        self.package_source = package_source
        self.dataset_backend = dataset_backend
        self.dataset_backend_configuration = dataset_backend_configuration

    def _upgrade_flocker(self, reactor, nodes, package_source):
        """
        Put the version of Flocker indicated by ``package_source`` onto all of
        the given nodes.

        This takes a primitive approach of uninstalling the software and then
        installing the new version instead of trying to take advantage of any
        OS-level package upgrade support.  Because it's easier.  The package
        removal step is allowed to fail in case the package is not installed
        yet (other failures are not differentiated).  The only action taken on
        failure is that the failure is logged.

        :param pvector nodes: The ``ManagedNode``\ s on which to upgrade the
            software.
        :param PackageSource package_source: The version of the software to
            which to upgrade.

        :return: A ``Deferred`` that fires when the software has been upgraded.
        """
        dispatcher = make_dispatcher(reactor)

        uninstalling = perform(dispatcher, uninstall_flocker(nodes))
        uninstalling.addErrback(write_failure, logger=None)

        def install(ignored):
            return perform(
                dispatcher,
                install_flocker(nodes, package_source),
            )
        installing = uninstalling.addCallback(install)
        return installing

    def start_cluster(self, reactor):
        """
        Don't start any nodes.  Give back the addresses of the configured,
        already-started nodes.
        """
        if self.package_source is not None:
            upgrading = self._upgrade_flocker(
                reactor, self._nodes, self.package_source
            )
        else:
            upgrading = succeed(None)

        def configure(ignored):
            return configured_cluster_for_nodes(
                reactor,
                generate_certificates(
                    make_cluster_id(
                        TestTypes.ACCEPTANCE,
                        _provider_for_cluster_id(self.dataset_backend),
                    ),
                    self._nodes),
                self._nodes,
                self.dataset_backend,
                self.dataset_backend_configuration,
            )
        configuring = upgrading.addCallback(configure)
        return configuring

    def stop_cluster(self, reactor):
        """
        Don't stop any nodes.
        """
        return succeed(None)


def _provider_for_cluster_id(dataset_backend):
    """
    Get the ``Providers`` value that probably corresponds to a value from
    ``DatasetBackend``.
    """
    if dataset_backend is DatasetBackend.aws:
        return Providers.AWS
    if dataset_backend is DatasetBackend.openstack:
        return Providers.OPENSTACK
    return Providers.UNSPECIFIED


def generate_certificates(cluster_id, nodes):
    """
    Generate a new set of certificates for the given nodes.

    :param UUID cluster_id: The unique identifier of the cluster for which to
        generate the certificates.
    :param list nodes: The ``INode`` providers that make up the cluster.

    :return: A ``Certificates`` instance referring to the newly generated
        certificates.
    """
    certificates_path = FilePath(mkdtemp())
    print("Generating certificates in: {}".format(certificates_path.path))
    certificates = Certificates.generate(
        certificates_path,
        nodes[0].address,
        len(nodes),
        cluster_id=cluster_id,
    )
    return certificates


def configured_cluster_for_nodes(
    reactor, certificates, nodes, dataset_backend,
    dataset_backend_configuration
):
    """
    Get a ``Cluster`` with Flocker services running on the right nodes.

    :param reactor: The reactor.
    :param Certificates certificates: The certificates to install on the
        cluster.
    :param nodes: The ``ManagedNode``s on which to operate.
    :param NamedConstant dataset_backend: The ``DatasetBackend`` constant
        representing the dataset backend that the nodes will be configured to
        use when they are "started".
    :param dict dataset_backend_configuration: The backend-specific
        configuration the nodes will be given for their dataset backend.

    :returns: A ``Deferred`` which fires with ``Cluster`` when it is
        configured.
    """
    cluster = Cluster(
        all_nodes=pvector(nodes),
        control_node=nodes[0],
        agent_nodes=nodes,
        dataset_backend=dataset_backend,
        certificates=certificates
    )

    configuring = perform(
        make_dispatcher(reactor),
        configure_cluster(cluster, dataset_backend_configuration)
    )
    configuring.addCallback(lambda ignored: cluster)
    return configuring


@implementer(IClusterRunner)
@attributes(RUNNER_ATTRIBUTES, apply_immutable=True)
class VagrantRunner(object):
    """
    Start and stop vagrant cluster for acceptance testing.

    :cvar list NODE_ADDRESSES: List of address of vagrant nodes created.
    """
    # TODO: This should acquire the vagrant image automatically,
    # rather than assuming it is available.
    # https://clusterhq.atlassian.net/browse/FLOC-1163

    NODE_ADDRESSES = ["172.16.255.250", "172.16.255.251"]

    def __init__(self):
        self.vagrant_path = self.top_level.descendant([
            'admin', 'vagrant-acceptance-targets', self.distribution,
        ])
        self.certificates_path = self.top_level.descendant([
            'vagrant', 'tutorial', 'credentials'])
        if not self.vagrant_path.exists():
            raise UsageError("Distribution not found: %s."
                             % (self.distribution,))

        if self.variants:
            raise UsageError("Variants unsupported on vagrant.")

    def ensure_keys(self, reactor):
        key = Key.fromFile(os.path.expanduser(
            "~/.vagrant.d/insecure_private_key"))
        return ensure_agent_has_ssh_key(reactor, key)

    @inlineCallbacks
    def start_cluster(self, reactor):
        # Destroy the box to begin, so that we are guaranteed
        # a clean build.
        yield run(
            reactor,
            ['vagrant', 'destroy', '-f'],
            path=self.vagrant_path.path)

        if self.package_source.version:
            env = extend_environ(
                FLOCKER_BOX_VERSION=vagrant_version(
                    self.package_source.version))
        else:
            env = os.environ
        # Boot the VMs
        yield run(
            reactor,
            ['vagrant', 'up'],
            path=self.vagrant_path.path,
            env=env)

        for node in self.NODE_ADDRESSES:
            yield remove_known_host(reactor, node)

        nodes = pvector(
            ManagedNode(address=address, distribution=self.distribution)
            for address in self.NODE_ADDRESSES
        )

        certificates = Certificates(self.certificates_path)
        cluster = Cluster(
            all_nodes=pvector(nodes),
            control_node=nodes[0],
            agent_nodes=nodes,
            dataset_backend=self.dataset_backend,
            certificates=certificates
        )

        returnValue(cluster)

    def stop_cluster(self, reactor):
        return run(
            reactor,
            ['vagrant', 'destroy', '-f'],
            path=self.vagrant_path.path)


@attributes(RUNNER_ATTRIBUTES + [
    'provisioner',
], apply_immutable=True)
class LibcloudRunner(object):
    """
    Start and stop cloud cluster for acceptance testing.

    :ivar LibcloudProvioner provisioner: The provisioner to use to create the
        nodes.
    :ivar DatasetBackend dataset_backend: The volume backend the nodes are
        configured with.
    """

    def __init__(self):
        self.nodes = []

        self.metadata = self.config.get('metadata', {})
        try:
            creator = self.metadata['creator']
        except KeyError:
            raise UsageError("Must specify creator metadata.")

        if not creator.isalnum():
            raise UsageError(
                "Creator must be alphanumeric. Found {!r}".format(creator)
            )
        self.creator = creator

    @inlineCallbacks
    def start_cluster(self, reactor):
        """
        Provision cloud cluster for acceptance tests.

        :return Cluster: The cluster to connect to for acceptance tests.
        """
        metadata = {
            'purpose': 'acceptance-testing',
            'distribution': self.distribution,
        }
        metadata.update(self.metadata)

        for index in range(2):
            name = "acceptance-test-%s-%d" % (self.creator, index)
            try:
                print "Creating node %d: %s" % (index, name)
                node = self.provisioner.create_node(
                    name=name,
                    distribution=self.distribution,
                    metadata=metadata,
                )
            except:
                print "Error creating node %d: %s" % (index, name)
                print "It may have leaked into the cloud."
                raise

            yield remove_known_host(reactor, node.address)
            self.nodes.append(node)
            del node

        commands = parallel([
            node.provision(package_source=self.package_source,
                           variants=self.variants)
            for node in self.nodes
        ])
        if self.dataset_backend == DatasetBackend.zfs:
            zfs_commands = parallel([
                configure_zfs(node, variants=self.variants)
                for node in self.nodes
            ])
            commands = commands.on(success=lambda _: zfs_commands)

        yield perform(make_dispatcher(reactor), commands)

        cluster = yield configured_cluster_for_nodes(
            reactor,
            generate_certificates(
                make_cluster_id(
                    TestTypes.ACCEPTANCE,
                    _provider_for_cluster_id(self.dataset_backend),
                ),
                self.nodes),
            self.nodes,
            self.dataset_backend,
            self.dataset_backend_configuration,
        )

        returnValue(cluster)

    def stop_cluster(self, reactor):
        """
        Deprovision the cluster provisioned by ``start_cluster``.
        """
        for node in self.nodes:
            try:
                print "Destroying %s" % (node.name,)
                node.destroy()
            except Exception as e:
                print "Failed to destroy %s: %s" % (node.name, e)

    def ensure_keys(self, reactor):
        key = self.provisioner.get_ssh_key()
        if key is not None:
            return ensure_agent_has_ssh_key(reactor, key)
        else:
            return succeed(None)


DISTRIBUTIONS = ('centos-7', 'ubuntu-14.04')


class RunOptions(Options):
    description = "Run the acceptance tests."

    optParameters = [
        ['distribution', None, None,
         'The target distribution. '
         'One of {}.'.format(', '.join(DISTRIBUTIONS))],
        ['provider', None, 'vagrant',
         'The compute-resource provider to test against. '
         'One of {}.'],
        ['dataset-backend', None, 'zfs',
         'The dataset backend to test against. '
         'One of {}'.format(', '.join(backend.name for backend
                                      in DatasetBackend.iterconstants()))],
        ['config-file', None, None,
         'Configuration for compute-resource providers and dataset backends.'],
        ['branch', None, None, 'Branch to grab packages from'],
        ['flocker-version', None, flocker.__version__,
         'Version of flocker to install'],
        ['build-server', None, 'http://build.clusterhq.com/',
         'Base URL of build server for package downloads'],
    ]

    optFlags = [
        ["keep", "k", "Keep VMs around, if the tests fail."],
        ["no-pull", None,
         "Do not pull any Docker images when provisioning nodes."],
    ]

    synopsis = ('Usage: run-acceptance-tests --distribution <distribution> '
                '[--provider <provider>] [<test-cases>]')

    def __init__(self, top_level):
        """
        :param FilePath top_level: The top-level of the flocker repository.
        """
        Options.__init__(self)
        self.docs['provider'] = self.docs['provider'].format(
            self._get_provider_names()
        )
        self.top_level = top_level
        self['variants'] = []

    def _get_provider_names(self):
        """
        Find the names of all supported "providers" (eg Vagrant, Rackspace).

        :return: A ``list`` of ``str`` giving all such names.
        """
        return prefixedMethodNames(self.__class__, "_runner_")

    def opt_variant(self, arg):
        """
        Specify a variant of the provisioning to run.

        Supported variants: distro-testing, docker-head, zfs-testing.
        """
        self['variants'].append(Variants.lookupByValue(arg))

    def parseArgs(self, *trial_args):
        self['trial-args'] = trial_args

    def dataset_backend_configuration(self):
        """
        Get the configuration corresponding to storage driver chosen by the
        command line options.
        """
        drivers = self['config'].get('storage-drivers', {})
        configuration = drivers.get(self['dataset-backend'], {})
        return configuration

    def dataset_backend(self):
        """
        Get the storage driver the acceptance testing nodes will use.

        :return: A constant from ``DatasetBackend`` matching the name of the
            backend chosen by the command-line options.
        """
        configuration = self.dataset_backend_configuration()
        # Avoid requiring repetition of the backend name when it is the same as
        # the name of the configuration section.  But allow it so that there
        # can be "great-openstack-provider" and "better-openstack-provider"
        # sections side-by-side that both use "openstack" backend but configure
        # it slightly differently.
        dataset_backend_name = configuration.get(
            "backend", self["dataset-backend"]
        )
        try:
            return DatasetBackend.lookupByName(dataset_backend_name)
        except ValueError:
            raise UsageError(
                "Unknown dataset backend: {}".format(
                    dataset_backend_name
                )
            )

    def postOptions(self):
        if self['distribution'] is None:
            raise UsageError("Distribution required.")

        if self['config-file'] is not None:
            config_file = FilePath(self['config-file'])
            self['config'] = yaml.safe_load(config_file.getContent())
        else:
            self['config'] = {}

        provider = self['provider'].lower()
        provider_config = self['config'].get(provider, {})

        if self['flocker-version']:
            rpm_version = make_rpm_version(self['flocker-version'])
            os_version = "%s-%s" % (rpm_version.version, rpm_version.release)
            if os_version.endswith('.dirty'):
                os_version = os_version[:-len('.dirty')]
        else:
            os_version = None

        package_source = PackageSource(
            version=self['flocker-version'],
            os_version=os_version,
            branch=self['branch'],
            build_server=self['build-server'],
        )
        try:
            get_runner = getattr(self, "_runner_" + provider.upper())
        except AttributeError:
            raise UsageError(
                "Provider {!r} not supported. Available providers: {}".format(
                    provider, ', '.join(
                        name.lower() for name in self._get_provider_names()
                    )
                )
            )
        else:
            self.runner = get_runner(
                package_source=package_source,
                dataset_backend=self.dataset_backend(),
                provider_config=provider_config,
            )

    def _provider_config_missing(self, provider):
        """
        :param str provider: The name of the missing provider.
        :raise: ``UsageError`` indicating which provider configuration was
                missing.
        """
        raise UsageError(
            "Configuration file must include a "
            "{!r} config stanza.".format(provider)
        )

    def _runner_VAGRANT(self, package_source,
                        dataset_backend, provider_config):
        """
        :param PackageSource package_source: The source of omnibus packages.
        :param DatasetBackend dataset_backend: A ``DatasetBackend`` constant.
        :param provider_config: The ``vagrant`` section of the acceptance
            testing configuration file.  Since the Vagrant runner accepts no
            configuration, this is ignored.
        :returns: ``VagrantRunner``
        """
        return VagrantRunner(
            config=self['config'],
            top_level=self.top_level,
            distribution=self['distribution'],
            package_source=package_source,
            variants=self['variants'],
            dataset_backend=dataset_backend,
            dataset_backend_configuration=self.dataset_backend_configuration()
        )

    def _runner_MANAGED(self, package_source, dataset_backend,
                        provider_config):
        """
        :param PackageSource package_source: The source of omnibus packages.
        :param DatasetBackend dataset_backend: A ``DatasetBackend`` constant.
        :param provider_config: The ``managed`` section of the acceptance
            testing configuration file.  The section of the configuration
            file should look something like:

                managed:
                  addresses:
                    - "172.16.255.240"
                    - "172.16.255.241"
                  distribution: "centos-7"
        :returns: ``ManagedRunner``.
        """
        if provider_config is None:
            self._provider_config_missing("managed")

        if not provider_config.get("upgrade"):
            package_source = None

        return ManagedRunner(
            node_addresses=provider_config['addresses'],
            package_source=package_source,
            # TODO LATER Might be nice if this were part of
            # provider_config. See FLOC-2078.
            distribution=self['distribution'],
            dataset_backend=dataset_backend,
            dataset_backend_configuration=self.dataset_backend_configuration(),
        )

    def _libcloud_runner(self, package_source, dataset_backend,
                         provider, provider_config):
        """
        Run some nodes using ``libcloud``.

        :param PackageSource package_source: The source of omnibus packages.
        :param DatasetBackend dataset_backend: A ``DatasetBackend`` constant.
        :param provider: The name of the cloud provider of nodes for the tests.
        :param provider_config: The ``managed`` section of the acceptance
        :returns: ``LibcloudRunner``.
        """
        if provider_config is None:
            self._provider_config_missing(provider)

        provisioner = CLOUD_PROVIDERS[provider](**provider_config)
        return LibcloudRunner(
            config=self['config'],
            top_level=self.top_level,
            distribution=self['distribution'],
            package_source=package_source,
            provisioner=provisioner,
            dataset_backend=dataset_backend,
            dataset_backend_configuration=self.dataset_backend_configuration(),
            variants=self['variants'],
        )

    def _runner_RACKSPACE(self, package_source, dataset_backend,
                          provider_config):
        """
        :param PackageSource package_source: The source of omnibus packages.
        :param DatasetBackend dataset_backend: A ``DatasetBackend`` constant.
        :param provider_config: The ``rackspace`` section of the acceptance
            testing configuration file.  The section of the configuration
            file should look something like:

               rackspace:
                 region: <rackspace region, e.g. "iad">
                 username: <rackspace username>
                 key: <access key>
                 keyname: <ssh-key-name>

        :see: :ref:`acceptance-testing-rackspace-config`
        """
        return self._libcloud_runner(
            package_source, dataset_backend, "rackspace", provider_config
        )

    def _runner_AWS(self, package_source, dataset_backend,
                    provider_config):
        """
        :param PackageSource package_source: The source of omnibus packages.
        :param DatasetBackend dataset_backend: A ``DatasetBackend`` constant.
        :param provider_config: The ``aws`` section of the acceptance testing
            configuration file.  The section of the configuration file should
            look something like:

               aws:
                 region: <aws region, e.g. "us-west-2">
                 zone: <aws zone, e.g. "us-west-2a">
                 access_key: <aws access key>
                 secret_access_token: <aws secret access token>
                 keyname: <ssh-key-name>
                 security_groups: ["<permissive security group>"]

        :see: :ref:`acceptance-testing-aws-config`
        """
        return self._libcloud_runner(
            package_source, dataset_backend, "aws", provider_config
        )

MESSAGE_FORMATS = {
    "flocker.provision.ssh:run":
        "[%(username)s@%(address)s]: Running %(command)s\n",
    "flocker.provision.ssh:run:output":
        "[%(username)s@%(address)s]: %(line)s\n",
    "admin.runner:run:output":
        "%(line)s\n",
}
ACTION_START_FORMATS = {
    "admin.runner:run":
        "Running %(command)s\n",
}


def eliot_output(message):
    """
    Write pretty versions of eliot log messages to stdout.
    """
    message_type = message.get('message_type')
    action_type = message.get('action_type')
    action_status = message.get('action_status')

    format = ''
    if message_type is not None:
        if message_type == 'twisted:log' and message.get('error'):
            format = '%(message)s'
        else:
            format = MESSAGE_FORMATS.get(message_type, '')
    elif action_type is not None:
        if action_status == 'started':
            format = ACTION_START_FORMATS.get('action_type', '')
        # We don't consider other status, since we
        # have no meaningful messages to write.
    sys.stdout.write(format % message)
    sys.stdout.flush()


def capture_journal(reactor, host, output_file):
    """
    SSH into given machine and capture relevant logs, writing them to
    output file.

    :param reactor: The reactor.
    :param bytes host: Machine to SSH into.
    :param file output_file: File to write to.
    """
    ran = run(reactor, [
        b"ssh",
        b"-C",  # compress traffic
        b"-q",  # suppress warnings
        b"-l", 'root',
        # We're ok with unknown hosts.
        b"-o", b"StrictHostKeyChecking=no",
        # The tests hang if ControlMaster is set, since OpenSSH won't
        # ever close the connection to the test server.
        b"-o", b"ControlMaster=no",
        # Some systems (notably Ubuntu) enable GSSAPI authentication which
        # involves a slow DNS operation before failing and moving on to a
        # working mechanism.  The expectation is that key-based auth will
        # be in use so just jump straight to that.
        b"-o", b"PreferredAuthentications=publickey",
        host,
        ' '.join(map(shell_quote, [
            b'journalctl',
            b'--lines', b'0',
            b'--follow',
            # Only bother with units we care about:
            b'-u', b'docker',
            b'-u', b'flocker-control',
            b'-u', b'flocker-dataset-agent',
            b'-u', b'flocker-container-agent',
        ])),
    ], handle_line=lambda line: output_file.write(line + b'\n'))
    ran.addErrback(write_failure, logger=None)


@inlineCallbacks
def main(reactor, args, base_path, top_level):
    """
    :param reactor: Reactor to use.
    :param list args: The arguments passed to the script.
    :param FilePath base_path: The executable being run.
    :param FilePath top_level: The top-level of the flocker repository.
    """
    options = RunOptions(top_level=top_level)

    add_destination(eliot_output)
    try:
        options.parseOptions(args)
    except UsageError as e:
        sys.stderr.write("%s: %s\n" % (base_path.basename(), e))
        raise SystemExit(1)

    runner = options.runner

    from flocker.common.script import eliot_logging_service
    log_file = open("%s.log" % base_path.basename(), "a")
    log_writer = eliot_logging_service(
        log_file=log_file,
        reactor=reactor,
        capture_stdout=False)
    log_writer.startService()
    reactor.addSystemEventTrigger(
        'before', 'shutdown', log_writer.stopService)

    cluster = None
    try:
<<<<<<< HEAD
        yield runner.ensure_keys(reactor)
        nodes = yield runner.start_nodes(reactor)

        ca_directory = FilePath(mkdtemp())
        print("Generating certificates in: {}".format(ca_directory.path))
        certificates = Certificates.generate(ca_directory, nodes[0].address,
                                             len(nodes))

        yield perform(
            make_dispatcher(reactor),
            parallel([
                run_remotely(
                    username='root',
                    address=node.address,
                    commands=task_pull_docker_images()
                ) for node in nodes
            ]),
        )
        yield perform(
            make_dispatcher(reactor),
            configure_cluster(control_node=nodes[0], agent_nodes=nodes,
                              certificates=certificates))
=======
        cluster = yield runner.start_cluster(reactor)

        if options['distribution'] in ('centos-7',):
            remote_logs_file = open("remote_logs.log", "a")
            for node in cluster.all_nodes:
                capture_journal(reactor, node.address, remote_logs_file)

        if not options["no-pull"]:
            yield perform(
                make_dispatcher(reactor),
                parallel([
                    run_remotely(
                        username='root',
                        address=node.address,
                        commands=task_pull_docker_images()
                    ) for node in cluster.agent_nodes
                ]),
            )

>>>>>>> 467a6df7
        result = yield run_tests(
            reactor=reactor,
            cluster=cluster,
            trial_args=options['trial-args'])
    except:
        result = 1
        raise
    finally:
        # Unless the tests failed, and the user asked to keep the nodes, we
        # delete them.
        if not options['keep']:
            runner.stop_cluster(reactor)
        else:
            print "--keep specified, not destroying nodes."
            if cluster is None:
                print ("Didn't finish creating the cluster.")
            else:
                print ("To run acceptance tests against these nodes, "
                       "set the following environment variables: ")

                environment_variables = get_trial_environment(cluster)

                for environment_variable in environment_variables:
                    print "export {name}={value};".format(
                        name=environment_variable,
                        value=shell_quote(
                            environment_variables[environment_variable]),
                    )

    raise SystemExit(result)<|MERGE_RESOLUTION|>--- conflicted
+++ resolved
@@ -19,14 +19,11 @@
 from twisted.python.usage import Options, UsageError
 from twisted.python.filepath import FilePath
 from twisted.internet.defer import inlineCallbacks, returnValue, succeed
-<<<<<<< HEAD
 from twisted.conch.ssh.keys import Key
-=======
 from twisted.python.reflect import prefixedMethodNames
 
 from effect import parallel
 from effect.twisted import perform
->>>>>>> 467a6df7
 
 from admin.vagrant import vagrant_version
 from flocker.common.version import make_rpm_version
@@ -918,30 +915,7 @@
 
     cluster = None
     try:
-<<<<<<< HEAD
         yield runner.ensure_keys(reactor)
-        nodes = yield runner.start_nodes(reactor)
-
-        ca_directory = FilePath(mkdtemp())
-        print("Generating certificates in: {}".format(ca_directory.path))
-        certificates = Certificates.generate(ca_directory, nodes[0].address,
-                                             len(nodes))
-
-        yield perform(
-            make_dispatcher(reactor),
-            parallel([
-                run_remotely(
-                    username='root',
-                    address=node.address,
-                    commands=task_pull_docker_images()
-                ) for node in nodes
-            ]),
-        )
-        yield perform(
-            make_dispatcher(reactor),
-            configure_cluster(control_node=nodes[0], agent_nodes=nodes,
-                              certificates=certificates))
-=======
         cluster = yield runner.start_cluster(reactor)
 
         if options['distribution'] in ('centos-7',):
@@ -961,7 +935,6 @@
                 ]),
             )
 
->>>>>>> 467a6df7
         result = yield run_tests(
             reactor=reactor,
             cluster=cluster,
