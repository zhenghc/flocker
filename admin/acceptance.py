# Copyright Hybrid Logic Ltd.  See LICENSE file for details.
"""
Run the acceptance tests.
"""

import sys
import os
import yaml
from tempfile import mkdtemp

from zope.interface import Interface, implementer
from characteristic import attributes
from eliot import add_destination
from twisted.internet.error import ProcessTerminated
from twisted.python.usage import Options, UsageError
from twisted.python.filepath import FilePath
from twisted.internet.defer import inlineCallbacks, returnValue

from admin.vagrant import vagrant_version
from flocker.common.version import make_rpm_version
from flocker.provision import PackageSource, Variants, CLOUD_PROVIDERS
import flocker
from flocker.provision._ssh import (
    run_remotely)
from flocker.provision._install import (
    task_pull_docker_images,
    configure_cluster,
    configure_zfs,
)
from flocker.provision._libcloud import INode
from flocker.provision._ca import Certificates
from effect import parallel
from effect.twisted import perform
from flocker.provision._ssh._conch import make_dispatcher
from flocker.acceptance.testtools import VolumeBackend

from .runner import run


def extend_environ(**kwargs):
    """
    Return a copy of ``os.environ`` with some additional environment variables
        added.

    :param **kwargs: The enviroment variables to add.
    :return dict: The new environment.
    """
    env = os.environ.copy()
    env.update(kwargs)
    return env


def remove_known_host(reactor, hostname):
    """
    Remove all keys belonging to hostname from a known_hosts file.

    :param reactor: Reactor to use.
    :param bytes hostname: Remove all keys belonging to this hostname from
        known_hosts.
    """
    return run(reactor, ['ssh-keygen', '-R', hostname])


def run_tests(reactor, nodes, control_node, agent_nodes, volume_backend,
              trial_args, certificates_path):
    """
    Run the acceptance tests.

    :param list nodes: The list of INode nodes to run the acceptance
        tests against.
    :param INode control_node: The control node to run API acceptance
        tests against.
    :param list agent_nodes: The list of INode nodes running flocker
        agent, to run API acceptance tests against.
    :param VolumeBackend volume_backend: The volume backend the nodes are
        configured with.
    :param list trial_args: Arguments to pass to trial. If not
        provided, defaults to ``['flocker.acceptance']``.
    :param FilePath certificates_path: Directory where certificates can be
        found; specifically the directory used by ``Certificates``.

    :return int: The exit-code of trial.
    """
    if not trial_args:
        trial_args = ['--rterrors', 'flocker.acceptance']

    def check_result(f):
        f.trap(ProcessTerminated)
        if f.value.exitCode is not None:
            return f.value.exitCode
        else:
            return f

    return run(
        reactor,
        ['trial'] + list(trial_args),
        env=extend_environ(
            FLOCKER_ACCEPTANCE_NODES=':'.join(node.address for node in nodes),
            FLOCKER_ACCEPTANCE_CONTROL_NODE=control_node.address,
            FLOCKER_ACCEPTANCE_AGENT_NODES=':'.join(
                node.address for node in agent_nodes),
            FLOCKER_ACCEPTANCE_API_CERTIFICATES_PATH=certificates_path.path,
            FLOCKER_ACCEPTANCE_VOLUME_BACKEND=volume_backend.name,
        )).addCallbacks(
            callback=lambda _: 0,
            errback=check_result,
            )


class INodeRunner(Interface):
    """
    Interface for starting and stopping nodes for acceptance testing.
    """

    def start_nodes(reactor):
        """
        Start nodes for running acceptance tests.

        :param reactor: Reactor to use.
        :return Deferred: Deferred which fires with a list of nodes to run
            tests against.
        """

    def stop_nodes(reactor):
        """
        Stop the nodes started by `start_nodes`.

        :param reactor: Reactor to use.
        :return Deferred: Deferred which fires when the nodes have been
            stopped.
        """


RUNNER_ATTRIBUTES = [
    'distribution', 'top_level', 'config', 'package_source', 'variants'
]


@implementer(INode)
@attributes(['address', 'distribution'], apply_immutable=True)
class VagrantNode(object):
    """
    Node run using VagrantRunner
    """


@implementer(INodeRunner)
@attributes(RUNNER_ATTRIBUTES, apply_immutable=True)
class VagrantRunner(object):
    """
    Start and stop vagrant nodes for acceptance testing.

    :cvar list NODE_ADDRESSES: List of address of vagrant nodes created.
    """
    # TODO: This should acquire the vagrant image automatically,
    # rather than assuming it is available.
    # https://clusterhq.atlassian.net/browse/FLOC-1163

    NODE_ADDRESSES = ["172.16.255.240", "172.16.255.241"]

    def __init__(self):
        self.vagrant_path = self.top_level.descendant([
            'admin', 'vagrant-acceptance-targets', self.distribution,
        ])
        if not self.vagrant_path.exists():
            raise UsageError("Distribution not found: %s."
                             % (self.distribution,))

        if self.variants:
            raise UsageError("Variants unsupported on vagrant.")

    @inlineCallbacks
    def start_nodes(self, reactor):
        # Destroy the box to begin, so that we are guaranteed
        # a clean build.
        yield run(
            reactor,
            ['vagrant', 'destroy', '-f'],
            path=self.vagrant_path.path)

        if self.package_source.version:
            env = extend_environ(
                FLOCKER_BOX_VERSION=vagrant_version(
                    self.package_source.version))
        else:
            env = os.environ
        # Boot the VMs
        yield run(
            reactor,
            ['vagrant', 'up'],
            path=self.vagrant_path.path,
            env=env)

        for node in self.NODE_ADDRESSES:
            yield remove_known_host(reactor, node)
        returnValue([
            VagrantNode(address=address, distribution=self.distribution)
            for address in self.NODE_ADDRESSES
            ])

    def stop_nodes(self, reactor):
        return run(
            reactor,
            ['vagrant', 'destroy', '-f'],
            path=self.vagrant_path.path)


@attributes(RUNNER_ATTRIBUTES + [
    'provisioner',
    'volume_backend',
], apply_immutable=True)
class LibcloudRunner(object):
    """
    Start and stop cloud nodes for acceptance testing.

    :ivar LibcloudProvioner provisioner: The provisioner to use to create the
        nodes.
    :ivar VolumeBackend volume_backend: The volume backend the nodes are
        configured with.
    """
    def __init__(self):
        self.nodes = []

        self.metadata = self.config.get('metadata', {})
        try:
            creator = self.metadata['creator']
        except KeyError:
            raise UsageError("Must specify creator metadata.")

        if not creator.isalnum():
            raise UsageError(
                "Creator must be alphanumeric. Found {!r}".format(creator)
            )
        self.creator = creator

    @inlineCallbacks
    def start_nodes(self, reactor):
        """
        Provision cloud nodes for acceptance tests.

        :return list: List of addresses of nodes to connect to, for acceptance
            tests.
        """
        metadata = {
            'purpose': 'acceptance-testing',
            'distribution': self.distribution,
        }
        metadata.update(self.metadata)

        for index in range(2):
            name = "acceptance-test-%s-%d" % (self.creator, index)
            try:
                print "Creating node %d: %s" % (index, name)
                node = self.provisioner.create_node(
                    name=name,
                    distribution=self.distribution,
                    metadata=metadata,
                )
            except:
                print "Error creating node %d: %s" % (index, name)
                print "It may have leaked into the cloud."
                raise

            yield remove_known_host(reactor, node.address)
            self.nodes.append(node)
            del node

        commands = parallel([
            node.provision(package_source=self.package_source,
                           variants=self.variants)
            for node in self.nodes
        ])
        if self.volume_backend == VolumeBackend.zfs:
            zfs_commands = parallel([
                configure_zfs(node, variants=self.variants)
                for node in self.nodes
            ])
            commands = commands.on(success=lambda _: zfs_commands)
        yield perform(make_dispatcher(reactor), commands)

        returnValue(self.nodes)

    def stop_nodes(self, reactor):
        """
        Deprovision the nodes provisioned by ``start_nodes``.
        """
        for node in self.nodes:
            try:
                print "Destroying %s" % (node.name,)
                node.destroy()
            except Exception as e:
                print "Failed to destroy %s: %s" % (node.name, e)


DISTRIBUTIONS = ('centos-7', 'fedora-20', 'ubuntu-14.04')
PROVIDERS = tuple(sorted(['vagrant'] + CLOUD_PROVIDERS.keys()))


class RunOptions(Options):
    description = "Run the acceptance tests."

    optParameters = [
        ['distribution', None, None,
         'The target distribution. '
         'One of {}.'.format(', '.join(DISTRIBUTIONS))],
        ['provider', None, 'vagrant',
         'The target provider to test against. '
         'One of {}.'.format(', '.join(PROVIDERS))],
        ['config-file', None, None,
         'Configuration for providers.'],
        ['branch', None, None, 'Branch to grab packages from'],
        ['flocker-version', None, flocker.__version__,
         'Version of flocker to install'],
        ['flocker-version', None, flocker.__version__,
         'Version of flocker to install'],
        ['build-server', None, 'http://build.clusterhq.com/',
         'Base URL of build server for package downloads'],
    ]

    optFlags = [
        ["keep", "k", "Keep VMs around, if the tests fail."],
        ["no-pull", None,
         "Do not pull any Docker images when provisioning nodes."],
    ]

    synopsis = ('Usage: run-acceptance-tests --distribution <distribution> '
                '[--provider <provider>] [<test-cases>]')

    def __init__(self, top_level):
        """
        :param FilePath top_level: The top-level of the flocker repository.
        """
        Options.__init__(self)
        self.top_level = top_level
        self['variants'] = []
        self['volume-backend'] = VolumeBackend.zfs

    def opt_variant(self, arg):
        """
        Specify a variant of the provisioning to run.

        Supported variants: distro-testing, docker-head, zfs-testing.
        """
        self['variants'].append(Variants.lookupByValue(arg))

    def parseArgs(self, *trial_args):
        self['trial-args'] = trial_args

    def postOptions(self):
        if self['distribution'] is None:
            raise UsageError("Distribution required.")

        if self['config-file'] is not None:
            config_file = FilePath(self['config-file'])
            self['config'] = yaml.safe_load(config_file.getContent())
        else:
            self['config'] = {}

        if self['flocker-version']:
            rpm_version = make_rpm_version(self['flocker-version'])
            os_version = "%s-%s" % (rpm_version.version, rpm_version.release)
            if os_version.endswith('.dirty'):
                os_version = os_version[:-len('.dirty')]
        else:
            os_version = None

        package_source = PackageSource(
            version=self['flocker-version'],
            os_version=os_version,
            branch=self['branch'],
            build_server=self['build-server'],
        )

        if self['provider'] not in PROVIDERS:
            raise UsageError(
                "Provider %r not supported. Available providers: %s"
                % (self['provider'], ', '.join(PROVIDERS)))

        if self['provider'] in CLOUD_PROVIDERS:
            # Configuration must include credentials etc for cloud providers.
            try:
                provider_config = self['config'][self['provider']]
            except KeyError:
                raise UsageError(
                    "Configuration file must include a "
                    "{!r} config stanza.".format(self['provider'])
                )

            provisioner = CLOUD_PROVIDERS[self['provider']](**provider_config)

            self.runner = LibcloudRunner(
                config=self['config'],
                top_level=self.top_level,
                distribution=self['distribution'],
                package_source=package_source,
                provisioner=provisioner,
                volume_backend=self['volume-backend'],
                variants=self['variants'],
            )
        else:
            self.runner = VagrantRunner(
                config=self['config'],
                top_level=self.top_level,
                distribution=self['distribution'],
                package_source=package_source,
                variants=self['variants'],
            )

MESSAGE_FORMATS = {
    "flocker.provision.ssh:run":
        "[%(username)s@%(address)s]: Running %(command)s\n",
    "flocker.provision.ssh:run:output":
        "[%(username)s@%(address)s]: %(line)s\n",
    "admin.runner:run":
        "Running %(command)s\n",
    "admin.runner:run:output":
        "%(line)s\n",
}


def eliot_output(message):
    """
    Write pretty versions of eliot log messages to stdout.
    """
    message_type = message.get('message_type', message.get('action_type'))
    sys.stdout.write(MESSAGE_FORMATS.get(message_type, '') % message)
    sys.stdout.flush()


@inlineCallbacks
def main(reactor, args, base_path, top_level):
    """
    :param reactor: Reactor to use.
    :param list args: The arguments passed to the script.
    :param FilePath base_path: The executable being run.
    :param FilePath top_level: The top-level of the flocker repository.
    """
    options = RunOptions(top_level=top_level)

    add_destination(eliot_output)
    try:
        options.parseOptions(args)
    except UsageError as e:
        sys.stderr.write("%s: %s\n" % (base_path.basename(), e))
        raise SystemExit(1)

    runner = options.runner

    try:
        nodes = yield runner.start_nodes(reactor)

        ca_directory = FilePath(mkdtemp())
        print("Generating certificates in: {}".format(ca_directory.path))
        certificates = Certificates.generate(ca_directory, nodes[0].address,
                                             len(nodes))

<<<<<<< HEAD
        if not options["no-pull"]:
            yield perform(
                make_dispatcher(reactor),
                parallel([
                    run_remotely(
                        username='root',
                        address=node.address,
                        commands=task_pull_docker_images()
                    ) for node in nodes
                ]),
            )
=======
        yield perform(
            make_dispatcher(reactor),
            parallel([
                run_remotely(
                    username='root',
                    address=node.address,
                    commands=task_pull_docker_images()
                ) for node in nodes
            ]),
        )

        control_node = nodes[0]

>>>>>>> 0719439c
        yield perform(
            make_dispatcher(reactor),
            configure_cluster(control_node=control_node, agent_nodes=nodes,
                              certificates=certificates))

        volume_backend = options['volume-backend']
        result = yield run_tests(
            reactor=reactor,
            nodes=nodes,
            control_node=control_node,
            agent_nodes=nodes,
            volume_backend=volume_backend,
            trial_args=options['trial-args'],
            certificates_path=ca_directory)
    except:
        result = 1
        raise
    finally:
        # Unless the tests failed, and the user asked to keep the nodes, we
        # delete them.
        if not (result != 0 and options['keep']):
            runner.stop_nodes(reactor)
        elif options['keep']:
            print "--keep specified, not destroying nodes."
            print ("To run acceptance tests against these nodes, "
                   "set the following environment variables: ")

            environment_variables = {
                'FLOCKER_ACCEPTANCE_NODES':
                    ':'.join(node.address for node in nodes),
                'FLOCKER_ACCEPTANCE_CONTROL_NODE': control_node.address,
                'FLOCKER_ACCEPTANCE_AGENT_NODES':
                    ':'.join(node.address for node in nodes),
                'FLOCKER_ACCEPTANCE_VOLUME_BACKEND': volume_backend.name,
                'FLOCKER_ACCEPTANCE_API_CERTIFICATES_PATH': ca_directory.path,
            }

            for environment_variable in environment_variables:
                print "export {name}={value};".format(
                    name=environment_variable,
                    value=environment_variables[environment_variable],
                )

    raise SystemExit(result)<|MERGE_RESOLUTION|>--- conflicted
+++ resolved
@@ -454,7 +454,6 @@
         certificates = Certificates.generate(ca_directory, nodes[0].address,
                                              len(nodes))
 
-<<<<<<< HEAD
         if not options["no-pull"]:
             yield perform(
                 make_dispatcher(reactor),
@@ -466,21 +465,9 @@
                     ) for node in nodes
                 ]),
             )
-=======
-        yield perform(
-            make_dispatcher(reactor),
-            parallel([
-                run_remotely(
-                    username='root',
-                    address=node.address,
-                    commands=task_pull_docker_images()
-                ) for node in nodes
-            ]),
-        )
 
         control_node = nodes[0]
 
->>>>>>> 0719439c
         yield perform(
             make_dispatcher(reactor),
             configure_cluster(control_node=control_node, agent_nodes=nodes,
