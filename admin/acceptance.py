--- conflicted
+++ resolved
@@ -238,20 +238,12 @@
                 print "It may have leaked into the cloud."
                 raise
 
+            remove_known_host(node.address)
             self.nodes.append(node)
-
-<<<<<<< HEAD
-            # From ssh-keygen(1):
-            # -R hostname
-            # Removes all keys belonging to hostname from a known_hosts file.
-            check_safe_call(['ssh-keygen', '-R', node.address])
             del node
 
         setup()
         commands = parallel([
-=======
-            remove_known_host(node.address)
->>>>>>> 2470092a
             node.provision(package_source=self.package_source,
                            variants=self.variants)
             for node in self.nodes
