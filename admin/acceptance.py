# Copyright Hybrid Logic Ltd.  See LICENSE file for details.
"""
Run the acceptance tests.
"""

import sys
import os
import yaml
from tempfile import mkdtemp

from zope.interface import Interface, implementer
from characteristic import attributes
from eliot import add_destination
from twisted.internet.error import ProcessTerminated
from twisted.python.usage import Options, UsageError
from twisted.python.filepath import FilePath
from twisted.internet.defer import inlineCallbacks, returnValue

from admin.vagrant import vagrant_version
from flocker.common.version import make_rpm_version
from flocker.provision import PackageSource, Variants, CLOUD_PROVIDERS
import flocker
from flocker.provision._ssh import (
    run_remotely)
from flocker.provision._install import (
    task_pull_docker_images,
    configure_cluster,
    configure_zfs,
)
from flocker.provision._libcloud import INode
from flocker.provision._ca import Certificates
from effect import parallel
from effect.twisted import perform
from flocker.provision._ssh._conch import make_dispatcher
from flocker.acceptance.testtools import VolumeBackend

from .runner import run


def extend_environ(**kwargs):
    """
    Return a copy of ``os.environ`` with some additional environment variables
        added.

    :param **kwargs: The enviroment variables to add.
    :return dict: The new environment.
    """
    env = os.environ.copy()
    env.update(kwargs)
    return env


def remove_known_host(reactor, hostname):
    """
    Remove all keys belonging to hostname from a known_hosts file.

    :param reactor: Reactor to use.
    :param bytes hostname: Remove all keys belonging to this hostname from
        known_hosts.
    """
    return run(reactor, ['ssh-keygen', '-R', hostname])


def run_tests(reactor, nodes, control_node, agent_nodes, volume_backend,
              trial_args, certificates_path):
    """
    Run the acceptance tests.

    :param list nodes: The list of INode nodes to run the acceptance
        tests against.
    :param INode control_node: The control node to run API acceptance
        tests against.
    :param list agent_nodes: The list of INode nodes running flocker
        agent, to run API acceptance tests against.
    :param VolumeBackend volume_backend: The volume backend the nodes are
        configured with.
    :param list trial_args: Arguments to pass to trial. If not
        provided, defaults to ``['flocker.acceptance']``.
    :param FilePath certificates_path: Directory where certificates can be
        found; specifically the directory used by ``Certificates``.

    :return int: The exit-code of trial.
    """
    if not trial_args:
        trial_args = ['--rterrors', 'flocker.acceptance']

    def check_result(f):
        f.trap(ProcessTerminated)
        if f.value.exitCode is not None:
            return f.value.exitCode
        else:
            return f

    return run(
        reactor,
        ['trial'] + list(trial_args),
        env=extend_environ(
            FLOCKER_ACCEPTANCE_NODES=':'.join(node.address for node in nodes),
            FLOCKER_ACCEPTANCE_CONTROL_NODE=control_node.address,
            FLOCKER_ACCEPTANCE_AGENT_NODES=':'.join(
                node.address for node in agent_nodes),
            FLOCKER_ACCEPTANCE_API_CERTIFICATES_PATH=certificates_path.path,
            FLOCKER_ACCEPTANCE_VOLUME_BACKEND=volume_backend.name,
        )).addCallbacks(
            callback=lambda _: 0,
            errback=check_result,
            )


class INodeRunner(Interface):
    """
    Interface for starting and stopping nodes for acceptance testing.
    """

    def start_nodes(reactor):
        """
        Start nodes for running acceptance tests.

        :param reactor: Reactor to use.
        :return Deferred: Deferred which fires with a list of nodes to run
            tests against.
        """

    def stop_nodes(reactor):
        """
        Stop the nodes started by `start_nodes`.

        :param reactor: Reactor to use.
        :return Deferred: Deferred which fires when the nodes have been
            stopped.
        """


RUNNER_ATTRIBUTES = [
    'distribution', 'top_level', 'config', 'package_source', 'variants'
]


@implementer(INode)
@attributes(['address', 'distribution'], apply_immutable=True)
class VagrantNode(object):
    """
    Node run using VagrantRunner
    """


@implementer(INodeRunner)
@attributes(RUNNER_ATTRIBUTES, apply_immutable=True)
class VagrantRunner(object):
    """
    Start and stop vagrant nodes for acceptance testing.

    :cvar list NODE_ADDRESSES: List of address of vagrant nodes created.
    """
    # TODO: This should acquire the vagrant image automatically,
    # rather than assuming it is available.
    # https://clusterhq.atlassian.net/browse/FLOC-1163

    NODE_ADDRESSES = ["172.16.255.240", "172.16.255.241"]

    def __init__(self):
        self.vagrant_path = self.top_level.descendant([
            'admin', 'vagrant-acceptance-targets', self.distribution,
        ])
        if not self.vagrant_path.exists():
            raise UsageError("Distribution not found: %s."
                             % (self.distribution,))

        if self.variants:
            raise UsageError("Variants unsupported on vagrant.")

    @inlineCallbacks
    def start_nodes(self, reactor):
        # Destroy the box to begin, so that we are guaranteed
        # a clean build.
        yield run(
            reactor,
            ['vagrant', 'destroy', '-f'],
            path=self.vagrant_path.path)

        if self.package_source.version:
            env = extend_environ(
                FLOCKER_BOX_VERSION=vagrant_version(
                    self.package_source.version))
        else:
            env = os.environ
        # Boot the VMs
        yield run(
            reactor,
            ['vagrant', 'up'],
            path=self.vagrant_path.path,
            env=env)

        for node in self.NODE_ADDRESSES:
            yield remove_known_host(reactor, node)
            yield perform(
                make_dispatcher(reactor),
                run_remotely(
                    username='root',
                    address=node,
                    commands=task_pull_docker_images()
                ),
            )
        returnValue([
            VagrantNode(address=address, distribution=self.distribution)
            for address in self.NODE_ADDRESSES
            ])

    def stop_nodes(self, reactor):
        return run(
            reactor,
            ['vagrant', 'destroy', '-f'],
            path=self.vagrant_path.path)


@attributes(RUNNER_ATTRIBUTES + [
    'provisioner',
    'volume_backend',
], apply_immutable=True)
class LibcloudRunner(object):
    """
    Start and stop cloud nodes for acceptance testing.

    :ivar LibcloudProvioner provisioner: The provisioner to use to create the
        nodes.
    :ivar VolumeBackend volume_backend: The volume backend the nodes are
        configured with.
    """
    def __init__(self):
        self.nodes = []

        self.metadata = self.config.get('metadata', {})
        try:
            creator = self.metadata['creator']
        except KeyError:
            raise UsageError("Must specify creator metadata.")

        if not creator.isalnum():
            raise UsageError(
                "Creator must be alphanumeric. Found {!r}".format(creator)
            )
        self.creator = creator

    @inlineCallbacks
    def start_nodes(self, reactor):
        """
        Provision cloud nodes for acceptance tests.

        :return list: List of addresses of nodes to connect to, for acceptance
            tests.
        """
        metadata = {
            'purpose': 'acceptance-testing',
            'distribution': self.distribution,
        }
        metadata.update(self.metadata)

        for index in range(2):
            name = "acceptance-test-%s-%d" % (self.creator, index)
            try:
                print "Creating node %d: %s" % (index, name)
                node = self.provisioner.create_node(
                    name=name,
                    distribution=self.distribution,
                    metadata=metadata,
                )
            except:
                print "Error creating node %d: %s" % (index, name)
                print "It may have leaked into the cloud."
                raise

            yield remove_known_host(reactor, node.address)
            self.nodes.append(node)
            del node

        commands = parallel([
            node.provision(package_source=self.package_source,
                           variants=self.variants)
            for node in self.nodes
        ])
        if self.volume_backend == VolumeBackend.zfs:
            zfs_commands = parallel([
                configure_zfs(node, variants=self.variants)
                for node in self.nodes
            ])
            commands = commands.on(success=lambda _: zfs_commands)
        yield perform(make_dispatcher(reactor), commands)

        returnValue(self.nodes)

    def stop_nodes(self, reactor):
        """
        Deprovision the nodes provisioned by ``start_nodes``.
        """
        for node in self.nodes:
            try:
                print "Destroying %s" % (node.name,)
                node.destroy()
            except Exception as e:
                print "Failed to destroy %s: %s" % (node.name, e)


DISTRIBUTIONS = ('centos-7', 'fedora-20', 'ubuntu-14.04')
PROVIDERS = tuple(sorted(['vagrant'] + CLOUD_PROVIDERS.keys()))


class RunOptions(Options):
    description = "Run the acceptance tests."

    optParameters = [
        ['distribution', None, None,
         'The target distribution. '
         'One of {}.'.format(', '.join(DISTRIBUTIONS))],
        ['provider', None, 'vagrant',
         'The target provider to test against. '
         'One of {}.'.format(', '.join(PROVIDERS))],
        ['config-file', None, None,
         'Configuration for providers.'],
        ['branch', None, None, 'Branch to grab packages from'],
        ['flocker-version', None, flocker.__version__,
         'Version of flocker to install'],
        ['flocker-version', None, flocker.__version__,
         'Version of flocker to install'],
        ['build-server', None, 'http://build.clusterhq.com/',
         'Base URL of build server for package downloads'],
    ]

    optFlags = [
        ["keep", "k", "Keep VMs around, if the tests fail."],
    ]

    synopsis = ('Usage: run-acceptance-tests --distribution <distribution> '
                '[--provider <provider>] [<test-cases>]')

    def __init__(self, top_level):
        """
        :param FilePath top_level: The top-level of the flocker repository.
        """
        Options.__init__(self)
        self.top_level = top_level
        self['variants'] = []
        self['volume-backend'] = VolumeBackend.zfs

    def opt_variant(self, arg):
        """
        Specify a variant of the provisioning to run.

        Supported variants: distro-testing, docker-head, zfs-testing.
        """
        self['variants'].append(Variants.lookupByValue(arg))

    def parseArgs(self, *trial_args):
        self['trial-args'] = trial_args

    def postOptions(self):
        if self['distribution'] is None:
            raise UsageError("Distribution required.")

        if self['config-file'] is not None:
            config_file = FilePath(self['config-file'])
            self['config'] = yaml.safe_load(config_file.getContent())
        else:
            self['config'] = {}

        if self['flocker-version']:
            rpm_version = make_rpm_version(self['flocker-version'])
            os_version = "%s-%s" % (rpm_version.version, rpm_version.release)
            if os_version.endswith('.dirty'):
                os_version = os_version[:-len('.dirty')]
        else:
            os_version = None

        package_source = PackageSource(
            version=self['flocker-version'],
            os_version=os_version,
            branch=self['branch'],
            build_server=self['build-server'],
        )

        if self['provider'] not in PROVIDERS:
            raise UsageError(
                "Provider %r not supported. Available providers: %s"
                % (self['provider'], ', '.join(PROVIDERS)))

        if self['provider'] in CLOUD_PROVIDERS:
            # Configuration must include credentials etc for cloud providers.
            try:
                provider_config = self['config'][self['provider']]
            except KeyError:
                raise UsageError(
                    "Configuration file must include a "
                    "{!r} config stanza.".format(self['provider'])
                )

            provisioner = CLOUD_PROVIDERS[self['provider']](**provider_config)

            self.runner = LibcloudRunner(
                config=self['config'],
                top_level=self.top_level,
                distribution=self['distribution'],
                package_source=package_source,
                provisioner=provisioner,
                volume_backend=self['volume-backend'],
                variants=self['variants'],
            )
        else:
            self.runner = VagrantRunner(
                config=self['config'],
                top_level=self.top_level,
                distribution=self['distribution'],
                package_source=package_source,
                variants=self['variants'],
            )

MESSAGE_FORMATS = {
    "flocker.provision.ssh:run":
        "[%(username)s@%(address)s]: Running %(command)s\n",
    "flocker.provision.ssh:run:output":
        "[%(username)s@%(address)s]: %(line)s\n",
    "admin.runner:run":
        "Running %(command)s\n",
    "admin.runner:run:output":
        "%(line)s\n",
}


def eliot_output(message):
    """
    Write pretty versions of eliot log messages to stdout.
    """
    message_type = message.get('message_type', message.get('action_type'))
    sys.stdout.write(MESSAGE_FORMATS.get(message_type, '') % message)
    sys.stdout.flush()


@inlineCallbacks
def main(reactor, args, base_path, top_level):
    """
    :param reactor: Reactor to use.
    :param list args: The arguments passed to the script.
    :param FilePath base_path: The executable being run.
    :param FilePath top_level: The top-level of the flocker repository.
    """
    options = RunOptions(top_level=top_level)

    add_destination(eliot_output)
    try:
        options.parseOptions(args)
    except UsageError as e:
        sys.stderr.write("%s: %s\n" % (base_path.basename(), e))
        raise SystemExit(1)

    runner = options.runner

    try:
        nodes = yield runner.start_nodes(reactor)

        ca_directory = FilePath(mkdtemp())
        print("Generating certificates in: {}".format(ca_directory.path))
        certificates = Certificates.generate(ca_directory, nodes[0].address,
                                             len(nodes))

        yield perform(
            make_dispatcher(reactor),
            configure_cluster(control_node=nodes[0], agent_nodes=nodes,
                              certificates=certificates))
        result = yield run_tests(
            reactor=reactor,
            nodes=nodes,
            control_node=nodes[0], agent_nodes=nodes,
<<<<<<< HEAD
            volume_backend=options['volume-backend'],
            trial_args=options['trial-args'])
=======
            volume_backend=VolumeBackend.zfs,
            trial_args=options['trial-args'],
            certificates_path=ca_directory)
>>>>>>> 8fb84aea
    except:
        result = 1
        raise
    finally:
        # Unless the tests failed, and the user asked to keep the nodes, we
        # delete them.
        if not (result != 0 and options['keep']):
            runner.stop_nodes(reactor)
        elif options['keep']:
            print "--keep specified, not destroying nodes."
    raise SystemExit(result)<|MERGE_RESOLUTION|>--- conflicted
+++ resolved
@@ -468,14 +468,9 @@
             reactor=reactor,
             nodes=nodes,
             control_node=nodes[0], agent_nodes=nodes,
-<<<<<<< HEAD
             volume_backend=options['volume-backend'],
-            trial_args=options['trial-args'])
-=======
-            volume_backend=VolumeBackend.zfs,
             trial_args=options['trial-args'],
             certificates_path=ca_directory)
->>>>>>> 8fb84aea
     except:
         result = 1
         raise
