--- conflicted
+++ resolved
@@ -1026,10 +1026,7 @@
         if path.isdir() and path.child(b"Dockerfile").exists()
     )
 
-<<<<<<< HEAD
-
-=======
->>>>>>> aa335086
+
 def build_in_docker(destination_path, distribution, top_level, package_uri):
     """
     Build a flocker package for a given ``distribution`` inside a clean docker
@@ -1055,11 +1052,6 @@
         package_uri = '/flocker'
 
     tag = "clusterhq/build-%s" % (distribution,)
-<<<<<<< HEAD
-    build_directory = top_level.descendant(
-        BUILD_TARGETS_SEGMENTS + [distribution]
-    )
-=======
 
     build_targets_directory = top_level.descendant(BUILD_TARGETS_SEGMENTS)
     build_directory = build_targets_directory.child(distribution)
@@ -1071,7 +1063,6 @@
     requirements_file = build_targets_directory.child('requirements.txt')
     tmp_requirements = build_directory.child('requirements.txt')
     requirements_file.copyTo(tmp_requirements)
->>>>>>> aa335086
 
     return BuildSequence(
         steps=[
@@ -1180,12 +1171,8 @@
          'The path to a directory in which to create package files and '
          'artifacts.'],
         ['distribution', None, None,
-<<<<<<< HEAD
-         'The target distribution. One of {}.'],
-=======
          # {} is formatted in __init__
          'The target distribution. One of {}'],
->>>>>>> aa335086
     ]
 
     longdesc = dedent("""\
@@ -1252,14 +1239,6 @@
         to_file(self.sys_module.stderr)
         distributions = available_distributions(top_level)
 
-<<<<<<< HEAD
-        if top_level is None:
-            top_level = FilePath(__file__).parent().parent()
-
-        distributions = available_distributions(top_level)
-
-=======
->>>>>>> aa335086
         options = BuildOptions(distributions)
 
         try:
