# Copyright Hybrid Logic Ltd.  See LICENSE file for details.

"""
Generate a Flocker package that can be deployed onto cluster nodes.
"""

import os
import platform
from setuptools import setup, find_packages

import versioneer
versioneer.vcs = "git"
versioneer.versionfile_source = "flocker/_version.py"
versioneer.versionfile_build = "flocker/_version.py"
versioneer.tag_prefix = ""
versioneer.parentdir_prefix = "flocker-"

cmdclass = {}

# Let versioneer hook into the various distutils commands so it can rewrite
# certain data at appropriate times.
cmdclass.update(versioneer.get_cmdclass())

# Hard linking doesn't work inside VirtualBox shared folders. This means that
# you can't use tox in a directory that is being shared with Vagrant,
# since tox relies on `python setup.py sdist` which uses hard links. As a
# workaround, disable hard-linking if setup.py is a descendant of /vagrant.
# See
# https://stackoverflow.com/questions/7719380/python-setup-py-sdist-error-operation-not-permitted
# for more details.
if os.path.abspath(__file__).split(os.path.sep)[1] == 'vagrant':
    del os.link

with open("README.rst") as readme:
    description = readme.read()

dev_requirements = [
    # flake8 is pretty critical to have around to help point out
    # obvious mistakes. It depends on PEP8, pyflakes and mccabe.
    "pyflakes==0.8.1",
    "pep8==1.5.7",
    "mccabe==0.2.1",
    "flake8==2.2.0",

    # Run the test suite:
    "tox==1.7.1",

    # versioneer is necessary in order to update (but *not* merely to
    # use) the automatic versioning tools.
    "versioneer==0.10",

    # Some of the tests use Conch:
    "PyCrypto==2.6.1",
    "pyasn1==0.1.7",

    # The acceptance tests interact with MongoDB
    "pymongo>=2.7.2",

    # The acceptance tests interact with PostgreSQL
    "pg8000==1.10.1",

    # The acceptance tests interact with MySQL
    "PyMySQL==0.6.2",

    # The acceptance tests interact with Kibana via WebKit
    "selenium==2.44.0",

    # The cloud acceptance test runner needs these
    "fabric==1.10.0",
    "apache-libcloud==0.16.0",

    # Packages are downloaded from Buildbot
    "requests==2.4.3",
    "requests-file==1.0",

    "wheel==0.24.0",
    "gitpython==1.0.0",
    "tl.eggdeps==0.4",
    "boto==2.30.0",
]

install_requirements = [
    # This is necessary for a release because our version scheme does not
    # adhere to PEP440.
    # See https://clusterhq.atlassian.net/browse/FLOC-1373
    "setuptools==3.6",
    "eliot == 0.7.1",
    "machinist == 0.2.0",
    "zope.interface >= 4.0.5",
    "pytz",
    "characteristic >= 14.1.0",
    "Twisted == 15.1.0",
    # TLS support libraries for Twisted:
    "service_identity == 14.0.0",
    "idna == 2.0",
    "pyOpenSSL == 0.15.1",

    "PyYAML == 3.10",

    "treq == 0.2.1",

    "psutil == 2.1.2",
    "netifaces >= 0.8",
    "ipaddr == 2.1.11",
    "docker-py == 0.7.1",
    "jsonschema == 2.4.0",
    "klein == 0.2.3",
    "pyrsistent == 0.9.2",
    "pycrypto == 2.6.1",
    "effect==0.1a13",
    "bitmath==1.2.3-4",
    "boto==2.38.0",
]

# The test suite uses network namespaces
# nomenclature can only be installed on Linux
if platform.system() == 'Linux':
    dev_requirements.extend([
        "nomenclature >= 0.1.0",
    ])
    install_requirements.extend([
        "python-cinderclient==1.1.1",
        "python-novaclient==2.24.1",
        "python-keystoneclient-rackspace==0.1.3",
    ])

setup(
    # This is the human-targetted name of the software being packaged.
    name="Flocker",
    # This is a string giving the version of the software being packaged.  For
    # simplicity it should be something boring like X.Y.Z.
    version=versioneer.get_version(),
    # This identifies the creators of this software.  This is left symbolic for
    # ease of maintenance.
    author="ClusterHQ Team",
    # This is contact information for the authors.
    author_email="support@clusterhq.com",
    # Here is a website where more information about the software is available.
    url="https://clusterhq.com/",

    # A short identifier for the license under which the project is released.
    license="Apache License, Version 2.0",

    # Some details about what Flocker is.  Synchronized with the README.rst to
    # keep it up to date more easily.
    long_description=description,

    # This setuptools helper will find everything that looks like a *Python*
    # package (in other words, things that can be imported) which are part of
    # the Flocker package.
    packages=find_packages(exclude=('admin', 'admin.*')),

    package_data={
        'flocker.node.functional': [
            'sendbytes-docker/*',
            'env-docker/*',
            'retry-docker/*'
        ],
        # These data files are used by the volumes API to define input and
        # output schemas.
        'flocker.control': ['schema/*.yml'],
    },

    entry_points={
        # These are the command-line programs we want setuptools to install.
        # Don't forget to modify the omnibus packaging tool
        # (admin/packaging.py) if you make changes here.
        'console_scripts': [
            'flocker-volume = flocker.volume.script:flocker_volume_main',
            'flocker-deploy = flocker.cli.script:flocker_deploy_main',
            'flocker-container-agent = flocker.node.script:flocker_container_agent_main',  # noqa
            'flocker-dataset-agent = flocker.node.script:flocker_dataset_agent_main',  # noqa
            'flocker-control = flocker.control.script:flocker_control_main',
            'flocker-ca = flocker.ca._script:flocker_ca_main',
            'flocker = flocker.cli.script:flocker_cli_main',
        ],
    },

<<<<<<< HEAD
    install_requires=[
        # This is necessary for a release because our version scheme does not
        # adhere to PEP440.
        # See https://clusterhq.atlassian.net/browse/FLOC-1373
        "setuptools==3.6",
        "eliot == 0.7.1",
        "machinist == 0.2.0",
        "zope.interface >= 4.0.5",
        "pytz",
        "characteristic >= 14.1.0",
        "Twisted == 15.1.0",

        "PyYAML == 3.10",

        "treq == 0.2.1",

        "psutil == 2.1.2",
        "netifaces >= 0.8",
        "ipaddr == 2.1.11",
        "docker-py == 0.7.1",
        "jsonschema == 2.4.0",
        "klein == 0.2.3",
        "pyrsistent == 0.9.1",
        "pycrypto == 2.6.1",
        "pyOpenSSL == 0.14",
        "effect==0.1a13",
        "python-cinderclient==1.1.1",
        "python-keystoneclient-rackspace==0.1.3",
        "bitmath==1.2.3-4",
        "boto==2.38.0",
        "appdirs==1.4.0",
        ],

    extras_require={
=======
    install_requires=install_requirements,    extras_require={
>>>>>>> 10d55b4f
        # This extra allows you to build and check the documentation for
        # Flocker.
        "doc": [
            "Sphinx==1.2.2",
            "sphinx-rtd-theme==0.1.6",
            "pyenchant==1.6.6",
            "sphinxcontrib-spelling==2.1.1",
            "sphinx-prompt==0.2.2",
            "sphinxcontrib-httpdomain==1.3.0",
            ],
        # This extra is for developers who need to work on Flocker itself.
        "dev": dev_requirements,

        # This extra is for Flocker release engineers to set up their release
        # environment.
        "release": [
            "gitpython==1.0.0",
            "awscli==1.7.25",
            "wheel==0.24.0",
            "virtualenv",
            "PyCrypto",
            "pyasn1",
            "tl.eggdeps==0.4",
            "boto==2.38.0",
            # Packages are downloaded from Buildbot
            "requests==2.4.3",
            "requests-file==1.0",
            ],
        },

    cmdclass=cmdclass,

    # Some "trove classifiers" which are relevant.
    classifiers=[
        "License :: OSI Approved :: Apache Software License",
        ],
    )<|MERGE_RESOLUTION|>--- conflicted
+++ resolved
@@ -110,6 +110,7 @@
     "effect==0.1a13",
     "bitmath==1.2.3-4",
     "boto==2.38.0",
+    "appdirs==1.4.0",
 ]
 
 # The test suite uses network namespaces
@@ -176,44 +177,8 @@
         ],
     },
 
-<<<<<<< HEAD
-    install_requires=[
-        # This is necessary for a release because our version scheme does not
-        # adhere to PEP440.
-        # See https://clusterhq.atlassian.net/browse/FLOC-1373
-        "setuptools==3.6",
-        "eliot == 0.7.1",
-        "machinist == 0.2.0",
-        "zope.interface >= 4.0.5",
-        "pytz",
-        "characteristic >= 14.1.0",
-        "Twisted == 15.1.0",
-
-        "PyYAML == 3.10",
-
-        "treq == 0.2.1",
-
-        "psutil == 2.1.2",
-        "netifaces >= 0.8",
-        "ipaddr == 2.1.11",
-        "docker-py == 0.7.1",
-        "jsonschema == 2.4.0",
-        "klein == 0.2.3",
-        "pyrsistent == 0.9.1",
-        "pycrypto == 2.6.1",
-        "pyOpenSSL == 0.14",
-        "effect==0.1a13",
-        "python-cinderclient==1.1.1",
-        "python-keystoneclient-rackspace==0.1.3",
-        "bitmath==1.2.3-4",
-        "boto==2.38.0",
-        "appdirs==1.4.0",
-        ],
-
+    install_requires=install_requirements,
     extras_require={
-=======
-    install_requires=install_requirements,    extras_require={
->>>>>>> 10d55b4f
         # This extra allows you to build and check the documentation for
         # Flocker.
         "doc": [
