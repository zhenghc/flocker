# Copyright Hybrid Logic Ltd.  See LICENSE file for details.
#
# Generate a Flocker package that can be deployed onto cluster nodes.
#

import os
from setuptools import setup, find_packages

import versioneer
versioneer.vcs = "git"
versioneer.versionfile_source = "flocker/_version.py"
versioneer.versionfile_build = "flocker/_version.py"
versioneer.tag_prefix = ""
versioneer.parentdir_prefix = "flocker-"

from distutils.core import Command
class cmd_generate_spec(Command):
    description = "Generate flocker.spec with current version."
    user_options = []
    boolean_options = []
    def initialize_options(self):
        pass
    def finalize_options(self):
        pass
    def run(self):
        with open('flocker.spec.in', 'r') as source:
            spec = source.read()
        version = "%%global flocker_version %s\n" % (versioneer.get_version(),)
        with open('flocker.spec', 'w') as destination:
            destination.write(version)
            destination.write(spec)


cmdclass = {'generate_spec': cmd_generate_spec}
# Let versioneer hook into the various distutils commands so it can rewrite
# certain data at appropriate times.
cmdclass.update(versioneer.get_cmdclass())

# Hard linking doesn't work inside Vagrant shared folders. This means that
# you can't use tox in a directory that is being shared with Vagrant,
# since tox relies on `python setup.py sdist` which uses hard links. As a
# workaround, disable hard-linking if it looks like we're a vagrant user.
# See
# https://stackoverflow.com/questions/7719380/python-setup-py-sdist-error-operation-not-permitted
# for more details.
if os.environ.get('USER','') == 'vagrant':
    del os.link

setup(
    # This is the human-targetted name of the software being packaged.
    name="Flocker",
    # This is a string giving the version of the software being packaged.  For
    # simplicity it should be something boring like X.Y.Z.
    version=versioneer.get_version(),
    # This identifies the creators of this software.  This is left symbolic for
    # ease of maintenance.
    author="HybridCluster Team",
    # This is contact information for the authors.
    author_email="support@hybridcluster.com",
    # Here is a website where more information about the software is available.
    url="http://hybridcluster.com/",

    # A short identifier for the license under which the project is released.
    license="Apache License, Version 2.0",

    # This setuptools helper will find everything that looks like a *Python*
    # package (in other words, things that can be imported) which are part of
    # the Flocker package.
    packages=find_packages(),

    entry_points = {
        # Command-line programs we want setuptools to install:
        'console_scripts': [
            'flocker-volume = flocker.volume.script:flocker_volume_main',
        ],
    },

    install_requires=[
        "eliot == 0.4.0",
        "zope.interface == 4.0.5",
        "pytz",
        "characteristic == 0.1.0",
        "Twisted == 14.0.0",

        "treq == 0.2.1",

<<<<<<< HEAD
        "cffi == 0.6",

        "netifaces == 0.8",
=======
        "netifaces >= 0.8",
>>>>>>> 7087018a
        "ipaddr == 2.1.10",
        "nomenclature >= 0.1.0",
        ],

    extras_require={
        # This extra allows you to build the documentation for Flocker.
        "doc": ["Sphinx==1.2", "sphinx-rtd-theme==0.1.6"],
        # This extra is for developers who need to work on Flocker itself.
        "dev": [
            # pyflakes is pretty critical to have around to help point out
            # obvious mistakes.
            "pyflakes==0.8.1",

            # Run the test suite:
            "tox==1.7.1",

            # versioneer is necessary in order to update (but *not* merely to
            # use) the automatic versioning tools.
            "versioneer==0.10",
            ]
        },

    cmdclass=cmdclass,

    # Some "trove classifiers" which are relevant.
    classifiers=[
        "License :: OSI Approved :: Apache Software License",
        ],
    )<|MERGE_RESOLUTION|>--- conflicted
+++ resolved
@@ -84,13 +84,7 @@
 
         "treq == 0.2.1",
 
-<<<<<<< HEAD
-        "cffi == 0.6",
-
-        "netifaces == 0.8",
-=======
         "netifaces >= 0.8",
->>>>>>> 7087018a
         "ipaddr == 2.1.10",
         "nomenclature >= 0.1.0",
         ],
