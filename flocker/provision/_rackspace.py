--- conflicted
+++ resolved
@@ -7,13 +7,8 @@
 from ._libcloud import monkeypatch, LibcloudProvisioner
 from ._install import (
     provision, run,
-<<<<<<< HEAD
-    task_disable_firewall,
-    task_expose_flocker_control,
-=======
     task_disable_firewall, task_open_control_firewall,
     task_upgrade_kernel_centos,
->>>>>>> 3685e578
 )
 
 
@@ -36,7 +31,7 @@
         )
         + task_disable_firewall()
         # This should be part of ._install.configure_cluster
-        + task_expose_flocker_control()
+        + task_open_control_firewall()
     )
     run(
         username='root',
