--- conflicted
+++ resolved
@@ -2631,11 +2631,7 @@
         endpoint = TCP4ServerEndpoint(reactor, 6789)
         verifyObject(IService, create_api_service(
             ConfigurationPersistenceService(reactor, FilePath(self.mktemp())),
-<<<<<<< HEAD
-            ClusterStateService(), endpoint, ClientContextFactory()))
-=======
             ClusterStateService(reactor), endpoint, ClientContextFactory()))
->>>>>>> 8fb84aea
 
 
 class DatasetsStateTestsMixin(APITestsMixin):
