--- conflicted
+++ resolved
@@ -28,11 +28,6 @@
     ],
 )
 
-<<<<<<< HEAD
-
-# Add Dataset schema validation tests here.
-# Perhaps we can also re-use the code in master.
-=======
 DatasetsSchemaTests = build_schema_test(
     name="DatasetsSchemaTests",
     schema={'$ref': '/v1/endpoints.json#/definitions/datasets'},
@@ -115,4 +110,6 @@
          u"dataset_id": u"x" * 36},
     ]
 )
->>>>>>> fafec3d3
+
+# Add Dataset schema validation tests here.
+# Perhaps we can also re-use the code in master.