--- conflicted
+++ resolved
@@ -13,12 +13,6 @@
       - flocker
     additionalProperties: false
 
-<<<<<<< HEAD
-
-# Add /state/datasets type definitions here
-# But is this the same "datasets" type that has already been added here in master?
-# We think so, in which case we just need to merge forward and somehow re-use that type definition in this context.
-=======
   datasets:
     type: object
     properties:
@@ -80,4 +74,7 @@
       # more about what it means to not have a primary manifestation.
       - primary
     additionalProperties: false
->>>>>>> fafec3d3
+
+# Add /state/datasets type definitions here
+# But is this the same "datasets" type that has already been added here in master?
+# We think so, in which case we just need to merge forward and somehow re-use that type definition in this context.