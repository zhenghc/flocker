# Copyright Hybrid Logic Ltd.  See LICENSE file for details.

"""
Tests for :module:`flocker.node.script`.
"""
import netifaces
import yaml
from uuid import UUID

from jsonschema.exceptions import ValidationError

from zope.interface.verify import verifyObject

from twisted.internet.defer import Deferred
from twisted.python.filepath import FilePath
from twisted.trial.unittest import SynchronousTestCase
from twisted.application.service import Service
from twisted.internet.ssl import ClientContextFactory

from ...volume.testtools import make_volume_options_tests
from ...common.script import ICommandLineScript

from ..script import (
<<<<<<< HEAD
    ZFSAgentOptions, ZFSAgentScript, AgentScript, ContainerAgentOptions,
    AgentServiceFactory, DatasetAgentOptions, agent_config_from_file,
    _context_factory_and_credential)
=======
    ZFSAgentScript, AgentScript, ContainerAgentOptions,
    AgentServiceFactory, DatasetAgentOptions, validate_configuration,
    _context_factory,
)


>>>>>>> 7b63f736
from .._loop import AgentLoopService
from .._deploy import P2PManifestationDeployer
from ...testtools import MemoryCoreReactor
from ...ca.testtools import get_credential_sets


def setup_config(test):
    """
    Create a configuration file and certificates for a dataset agent in a
    temporary directory.

    Sets ``config`` attribute on the test instance with the path to the
    config file.

    :param test: A ``TestCase`` instance.
    """
    ca_set, _ = get_credential_sets()
    scratch_directory = FilePath(test.mktemp())
    scratch_directory.makedirs()
    test.config = scratch_directory.child('dataset-config.yml')
    test.config.setContent(
        yaml.safe_dump({
            u"control-service": {
                u"hostname": u"10.0.0.1",
                u"port": 1234,
            },
            u"dataset": {
                u"backend": u"zfs",
            },
            u"version": 1,
        }))
    ca_set.copy_to(scratch_directory, node=True)
<<<<<<< HEAD
    test.ca_set = ca_set
=======
    test.non_existent_file = scratch_directory.child('missing-config.yml')

deployer = object()


def deployer_factory_stub(**kw):
    if set(kw.keys()) != {"node_uuid", "hostname"}:
        raise TypeError("wrong arguments")
    return deployer
>>>>>>> 7b63f736


class ZFSAgentScriptTests(SynchronousTestCase):
    """
    Tests for ``ZFSAgentScript``.
    """
    def setUp(self):
        setup_config(self)

    def test_main_starts_service(self):
        """
        ``ZFSAgentScript.main`` starts the given service.
        """
        service = Service()
        options = DatasetAgentOptions()
        options.parseOptions([b"--agent-config", self.config.path])
        ZFSAgentScript().main(MemoryCoreReactor(), options, service)
        self.assertTrue(service.running)

    def test_no_immediate_stop(self):
        """
        The ``Deferred`` returned from ``ZFSAgentScript`` is not fired.
        """
        script = ZFSAgentScript()
        options = DatasetAgentOptions()
        options.parseOptions([b"--agent-config", self.config.path])
        self.assertNoResult(script.main(MemoryCoreReactor(), options,
                                        Service()))

    def test_starts_convergence_loop(self):
        """
        ``ZFSAgentScript.main`` starts a convergence loop service.
        """
        service = Service()
        options = DatasetAgentOptions()
        options.parseOptions([b"--agent-config", self.config.path])
        test_reactor = MemoryCoreReactor()
        ZFSAgentScript().main(test_reactor, options, service)
        parent_service = service.parent
        # P2PManifestationDeployer is difficult to compare automatically,
        # so do so manually:
        deployer = parent_service.deployer
        parent_service.deployer = None
        context_factory, _ = _context_factory_and_credential(
            self.config.parent(), b"10.0.0.1", 1234)
        self.assertEqual((parent_service, deployer.__class__,
                          deployer.volume_service,
                          parent_service.running),
                         (AgentLoopService(reactor=test_reactor,
                                           deployer=None,
                                           host=u"10.0.0.1",
                                           port=1234,
                                           context_factory=context_factory),
                          P2PManifestationDeployer, service, True))

<<<<<<< HEAD
    def test_uuid_from_certificate(self):
        """
        The created deployer got its node UUID from the given node certificate.
        """
        service = Service()
        options = ZFSAgentOptions()
        options.parseOptions([b"--agent-config", self.config.path])
        ZFSAgentScript().main(MemoryCoreReactor(), options, service)
        self.assertEqual(
            UUID(hex=self.ca_set.node.uuid),
            service.parent.deployer.node_uuid)
=======
    def test_default_port(self):
        """
        ``ZFSAgentScript.main`` starts a convergence loop service with port
        4524 if no port is specified.
        """
        self.config.setContent(
            yaml.safe_dump({
                u"control-service": {
                    u"hostname": u"10.0.0.1",
                },
                u"dataset": {
                    u"backend": u"zfs",
                },
                u"version": 1,
            }))

        service = Service()
        options = DatasetAgentOptions()
        options.parseOptions([b"--agent-config", self.config.path])
        test_reactor = MemoryCoreReactor()
        ZFSAgentScript().main(test_reactor, options, service)
        parent_service = service.parent
        # P2PManifestationDeployer is difficult to compare automatically,
        # so do so manually:
        deployer = parent_service.deployer
        parent_service.deployer = None
        self.assertEqual((parent_service, deployer.__class__,
                          deployer.volume_service,
                          parent_service.running),
                         (AgentLoopService(
                             reactor=test_reactor,
                             deployer=None,
                             host=u"10.0.0.1",
                             port=4524,
                             context_factory=ClientContextFactory()),
                          P2PManifestationDeployer, service, True))

    def test_config_validated(self):
        """
        ``ZFSAgentScript.main`` validates the configuration file.
        """
        self.config.setContent("INVALID")

        service = Service()
        options = DatasetAgentOptions()
        options.parseOptions([b"--agent-config", self.config.path])
        test_reactor = MemoryCoreReactor()

        self.assertRaises(
            ValidationError,
            ZFSAgentScript().main, test_reactor, options, service,
        )

    def test_missing_configuration_file(self):
        """
        ``ZFSAgentScript.main`` raises an ``IOError`` if the given
        configuration file does not exist.
        """
        service = Service()
        options = DatasetAgentOptions()
        options.parseOptions([b"--agent-config", self.non_existent_file.path])
        test_reactor = MemoryCoreReactor()

        self.assertRaises(
            IOError,
            ZFSAgentScript().main, test_reactor, options, service,
        )
>>>>>>> 7b63f736


def get_all_ips():
    """
    Find all IPs for this machine.

    :return: ``list`` of IP addresses (``bytes``).
    """
    ips = []
    interfaces = netifaces.interfaces()
    for interface in interfaces:
        addresses = netifaces.ifaddresses(interface)
        ipv4 = addresses.get(netifaces.AF_INET)
        if not ipv4:
            continue
        for address in ipv4:
            ips.append(address['addr'])
    return ips


class AgentServiceFactoryTests(SynchronousTestCase):
    """
    Tests for ``AgentServiceFactory``.
    """
    def setUp(self):
        setup_config(self)

    def test_uuids_from_certificate(self):
        """
        The created deployer got its node UUID and cluster UUID from the given
        node certificate.
        """
        result = []

        def factory(hostname, node_uuid, cluster_uuid):
            result.append((node_uuid, cluster_uuid))
            return object()

        options = DatasetAgentOptions()
        options.parseOptions([b"--agent-config", self.config.path])
        service_factory = AgentServiceFactory(deployer_factory=factory)
        service_factory.get_service(MemoryCoreReactor(), options)
        self.assertEqual(
            (UUID(hex=self.ca_set.node.uuid),
             UUID(hex=self.ca_set.node.cluster_uuid)),
            result[0])

    def test_get_service(self):
        """
        ``AgentServiceFactory.get_service`` creates an ``AgentLoopService``
        configured with the destination given in the config file given by the
        options.
        """
<<<<<<< HEAD
        deployer = object()

        def factory(**kw):
            if set(kw.keys()) != {"node_uuid", "hostname", "cluster_uuid"}:
                raise TypeError("wrong arguments")
            return deployer

=======
>>>>>>> 7b63f736
        reactor = MemoryCoreReactor()
        options = DatasetAgentOptions()
        options.parseOptions([b"--agent-config", self.config.path])
        service_factory = AgentServiceFactory(
            deployer_factory=deployer_factory_stub,
        )
        self.assertEqual(
            AgentLoopService(
                reactor=reactor,
                deployer=deployer,
                host=b"10.0.0.1",
                port=1234,
<<<<<<< HEAD
                context_factory=_context_factory_and_credential(
                    self.config.parent(), b"10.0.0.1", 1234)[0],
=======
                # Simplest possible TLS context factory; not what we'd use
                # in practice.
                context_factory=ClientContextFactory(),
            ),
            service_factory.get_service(reactor, options)
        )

    def test_default_port(self):
        """
        ``AgentServiceFactory.get_service`` creates an ``AgentLoopService``
        configured with port 4524 if no port is specified.
        """
        self.config.setContent(
            yaml.safe_dump({
                u"control-service": {
                    u"hostname": u"10.0.0.2",
                },
                u"dataset": {
                    u"backend": u"zfs",
                },
                u"version": 1,
            }))

        reactor = MemoryCoreReactor()
        options = DatasetAgentOptions()
        options.parseOptions([b"--agent-config", self.config.path])
        service_factory = AgentServiceFactory(
            deployer_factory=deployer_factory_stub,
        )
        self.assertEqual(
            AgentLoopService(
                reactor=reactor,
                deployer=deployer,
                host=b"10.0.0.2",
                port=4524,
                context_factory=_context_factory(self.config.parent(),
                                                 b"10.0.0.2", 4524),
>>>>>>> 7b63f736
            ),
            service_factory.get_service(reactor, options)
        )

    def test_config_validated(self):
        """
        ``AgentServiceFactory.get_service`` validates the configuration file.
        """
        self.config.setContent("INVALID")
        reactor = MemoryCoreReactor()
        options = DatasetAgentOptions()
        options.parseOptions([b"--agent-config", self.config.path])
        service_factory = AgentServiceFactory(
            deployer_factory=deployer_factory_stub,
        )

        self.assertRaises(
            ValidationError,
            service_factory.get_service, reactor, options,
        )

    def test_deployer_factory_called_with_ip(self):
        """
        ``AgentServiceFactory.main`` calls its ``deployer_factory`` with one
        of the node's IPs.
        """
        spied = []

        def deployer_factory(node_uuid, hostname, cluster_uuid):
            spied.append(hostname)
            return object()

        reactor = MemoryCoreReactor()
        options = DatasetAgentOptions()
        options.parseOptions([b"--agent-config", self.config.path])
        agent = AgentServiceFactory(deployer_factory=deployer_factory)
        agent.get_service(reactor, options)
        self.assertIn(spied[0], get_all_ips())

    def test_missing_configuration_file(self):
        """
        ``AgentServiceFactory.get_service`` raises an ``IOError`` if the given
        configuration file does not exist.
        """
        reactor = MemoryCoreReactor()
        options = DatasetAgentOptions()
        options.parseOptions([b"--agent-config", self.non_existent_file.path])
        service_factory = AgentServiceFactory(
            deployer_factory=deployer_factory_stub,
        )

        self.assertRaises(
            IOError,
            service_factory.get_service, reactor, options,
        )


class AgentScriptTests(SynchronousTestCase):
    """
    Tests for ``AgentScript``.
    """
    def setUp(self):
        self.reactor = MemoryCoreReactor()
        self.options = DatasetAgentOptions()

    def test_interface(self):
        """
        ``AgentScript`` instances provide ``ICommandLineScript``.
        """
        self.assertTrue(
            verifyObject(
                ICommandLineScript,
                AgentScript(
                    service_factory=lambda reactor, options: Service()
                )
            )
        )

    def test_service_factory_called_with_main_arguments(self):
        """
        ``AgentScript`` calls the ``service_factory`` with the reactor
        and options passed to ``AgentScript.main``.
        """
        args = []
        service = Service()

        def service_factory(reactor, options):
            args.append((reactor, options))
            return service

        agent = AgentScript(service_factory=service_factory)
        agent.main(self.reactor, self.options)
        self.assertEqual([(self.reactor, self.options)], args)

    def test_main_starts_service(self):
        """
        ```AgentScript.main`` starts the service created by its
        ``service_factory`` .
        """
        service = Service()
        agent = AgentScript(
            service_factory=lambda reactor, options: service
        )
        agent.main(self.reactor, self.options)
        self.assertTrue(service.running)

    def test_main_stops_service(self):
        """
        When the reactor passed to ``AgentScript.main`` shuts down, the
        service created by the ``service_factory`` is stopped.
        """
        service = Service()
        agent = AgentScript(
            service_factory=lambda reactor, options: service
        )
        agent.main(self.reactor, self.options)
        self.reactor.fireSystemEvent("shutdown")
        self.assertFalse(service.running)

    def test_main_deferred_fires_after_service_stop(self):
        """
        The ``Deferred`` returned by ``AgentScript.main`` doesn't fire
        until after the ``Deferred`` returned by the ``stopService`` method of
        the service created by ``service_factory``.
        """
        shutdown_deferred = Deferred()

        class SlowShutdown(Service):
            def stopService(self):
                return shutdown_deferred

        service = SlowShutdown()
        agent = AgentScript(
            service_factory=lambda reactor, options: service
        )
        stop_deferred = agent.main(self.reactor, self.options)
        self.reactor.fireSystemEvent("shutdown")
        self.assertNoResult(stop_deferred)
        shutdown_deferred.callback(None)
        self.assertIs(None, self.successResultOf(stop_deferred))


def make_amp_agent_options_tests(options_type):
    """
    Create a test case which contains the tests that should apply to any and
    all convergence agents (dataset or container).

    :param options_type: An ``Options`` subclass  to be tested.

    :return: A ``SynchronousTestCase`` subclass defining tests for that options
        type.
    """

    class Tests(SynchronousTestCase):
        def setUp(self):
            self.options = options_type()
            self.scratch_directory = FilePath(self.mktemp())
            self.scratch_directory.makedirs()
            self.sample_content = yaml.safe_dump({
                u"control-service": {
                    u"hostname": u"10.0.0.1",
                    u"port": 4524,
                },
                u"version": 1,
            })
            self.config = self.scratch_directory.child('dataset-config.yml')
            self.config.setContent(self.sample_content)

        def test_default_config_file(self):
            """
            The default config file is a FilePath with path
            ``/etc/flocker/agent.yml``.
            """
            self.options.parseOptions([])
            self.assertEqual(
                self.options["agent-config"],
                FilePath("/etc/flocker/agent.yml"))

        def test_custom_config_file(self):
            """
            The ``--config-file`` command-line option allows configuring
            the config file.
            """
            self.options.parseOptions(
                [b"--agent-config", b"/etc/foo.yml"])
            self.assertEqual(
                self.options["agent-config"],
                FilePath("/etc/foo.yml"))

    return Tests


class ValidateConfigurationTests(SynchronousTestCase):
    """
    Tests for :func:`validate_configuration`.
    """

    def setUp(self):
        # This is a sample working configuration which tests can modify.
        self.configuration = {
            u"control-service": {
                u"hostname": u"10.0.0.1",
                u"port": 1234,
            },
            u"dataset": {
                u"backend": u"zfs",
                u"pool": u"custom-pool",
            },
            "version": 1,
        }

    def test_valid_zfs_configuration(self):
        """
        No exception is raised when validating a valid configuration with a
        ZFS backend.
        """
        # Nothing is raised
        validate_configuration(self.configuration)

    def test_valid_loopback_configuration(self):
        """
        No exception is raised when validating a valid configuration with a
        loopback backend.
        """
        self.configuration['dataset'] = {
            u"backend": u"loopback",
            u"pool": u"custom-pool",
        }
        # Nothing is raised
        validate_configuration(self.configuration)

    def test_port_optional(self):
        """
        The control service agent's port is optional.
        """
        self.configuration['control-service'].pop('port')
        # Nothing is raised
        validate_configuration(self.configuration)

    def test_zfs_pool_optional(self):
        """
        No exception is raised when validating a ZFS backend is specified but
        a ZFS pool is not.
        """
        self.configuration['dataset'] = {
            u"backend": u"zfs",
        }
        # Nothing is raised
        validate_configuration(self.configuration)

    def test_loopback_pool_optional(self):
        """
        No exception is raised when validating a loopback backend is specified
        but a loopback pool is not.
        """
        self.configuration['dataset'] = {
            u"backend": u"loopback",
        }
        # Nothing is raised
        validate_configuration(self.configuration)

    def test_error_on_invalid_configuration_type(self):
        """
        A ``ValidationError`` is raised if the config file is not formatted
        as a dictionary.
        """
        self.configuration = "INVALID"
        self.assertRaises(
            ValidationError, validate_configuration, self.configuration)

    def test_error_on_invalid_hostname(self):
        """
        A ``ValidationError`` is raised if the given control service
        hostname is not a valid hostname.
        """
        self.configuration['control-service']['hostname'] = u"-1"
        self.assertRaises(
            ValidationError, validate_configuration, self.configuration)

    def test_error_on_missing_control_service(self):
        """
        A ``ValidationError`` is raised if the config file does not
        contain a ``u"control-service"`` key.
        """
        self.configuration.pop('control-service')
        self.assertRaises(
            ValidationError, validate_configuration, self.configuration)

    def test_error_on_missing_hostname(self):
        """
        A ``ValidationError`` is raised if the config file does not
        contain a hostname in the ``u"control-service"`` key.
        """
        self.configuration['control-service'].pop('hostname')
        self.assertRaises(
            ValidationError, validate_configuration, self.configuration)

    def test_error_on_missing_version(self):
        """
        A ``ValidationError`` is raised if the config file does not contain
        a ``u"version"`` key.
        """
        self.configuration.pop('version')
        self.assertRaises(
            ValidationError, validate_configuration, self.configuration)

    def test_error_on_high_version(self):
        """
        A ``ValidationError`` is raised if the version specified is greater
        than 1.
        """
        self.configuration['version'] = 2
        self.assertRaises(
            ValidationError, validate_configuration, self.configuration)

    def test_error_on_low_version(self):
        """
        A ``ValidationError`` is raised if the version specified is lower
        than 1.
        """
        self.configuration['version'] = 0
        self.assertRaises(
            ValidationError, validate_configuration, self.configuration)

    def test_error_on_invalid_port(self):
        """
        The control service agent's port must be an integer.
        """
        self.configuration['control-service']['port'] = 1.1
        self.assertRaises(
            ValidationError, validate_configuration, self.configuration)

    def test_error_on_missing_dataset(self):
        """
        A ``ValidationError`` is raised if the config file does not contain
        a ``u"dataset"`` key.
        """
        self.configuration.pop('dataset')
        self.assertRaises(
            ValidationError, validate_configuration, self.configuration)

    def test_error_on_missing_dataset_backend(self):
        """
        The dataset key must contain a backend type.
        """
        self.configuration['dataset'] = {}
        self.assertRaises(
            ValidationError, validate_configuration, self.configuration)

    def test_error_on_invalid_dataset_type(self):
        """
        The dataset key must contain a valid dataset type.
        """
        self.configuration['dataset'] = {"backend": "invalid"}
        self.assertRaises(
            ValidationError, validate_configuration, self.configuration)


class DatasetAgentOptionsTests(
        make_amp_agent_options_tests(DatasetAgentOptions)
):
    """
    Tests for ``DatasetAgentOptions``.
    """


class ContainerAgentOptionsTests(
        make_amp_agent_options_tests(ContainerAgentOptions)
):
    """
    Tests for ``ContainerAgentOptions``.
    """


class DatasetAgentVolumeTests(make_volume_options_tests(
        DatasetAgentOptions, [])):
    """
    Tests for the volume configuration arguments of ``DatasetAgentOptions``.

    XXX These maybe should not be supported after FLOC-1791.
    """<|MERGE_RESOLUTION|>--- conflicted
+++ resolved
@@ -21,18 +21,11 @@
 from ...common.script import ICommandLineScript
 
 from ..script import (
-<<<<<<< HEAD
-    ZFSAgentOptions, ZFSAgentScript, AgentScript, ContainerAgentOptions,
-    AgentServiceFactory, DatasetAgentOptions, agent_config_from_file,
-    _context_factory_and_credential)
-=======
     ZFSAgentScript, AgentScript, ContainerAgentOptions,
-    AgentServiceFactory, DatasetAgentOptions, validate_configuration,
-    _context_factory,
+    AgentServiceFactory, DatasetAgentOptions,
+    _context_factory_and_credential, validate_configuration,
 )
 
-
->>>>>>> 7b63f736
 from .._loop import AgentLoopService
 from .._deploy import P2PManifestationDeployer
 from ...testtools import MemoryCoreReactor
@@ -65,19 +58,16 @@
             u"version": 1,
         }))
     ca_set.copy_to(scratch_directory, node=True)
-<<<<<<< HEAD
     test.ca_set = ca_set
-=======
     test.non_existent_file = scratch_directory.child('missing-config.yml')
 
 deployer = object()
 
 
 def deployer_factory_stub(**kw):
-    if set(kw.keys()) != {"node_uuid", "hostname"}:
+    if set(kw.keys()) != {"node_uuid", "cluster_uuid", "hostname"}:
         raise TypeError("wrong arguments")
     return deployer
->>>>>>> 7b63f736
 
 
 class ZFSAgentScriptTests(SynchronousTestCase):
@@ -133,19 +123,18 @@
                                            context_factory=context_factory),
                           P2PManifestationDeployer, service, True))
 
-<<<<<<< HEAD
     def test_uuid_from_certificate(self):
         """
         The created deployer got its node UUID from the given node certificate.
         """
         service = Service()
-        options = ZFSAgentOptions()
+        options = DatasetAgentOptions()
         options.parseOptions([b"--agent-config", self.config.path])
         ZFSAgentScript().main(MemoryCoreReactor(), options, service)
         self.assertEqual(
             UUID(hex=self.ca_set.node.uuid),
             service.parent.deployer.node_uuid)
-=======
+
     def test_default_port(self):
         """
         ``ZFSAgentScript.main`` starts a convergence loop service with port
@@ -213,7 +202,6 @@
             IOError,
             ZFSAgentScript().main, test_reactor, options, service,
         )
->>>>>>> 7b63f736
 
 
 def get_all_ips():
@@ -267,16 +255,6 @@
         configured with the destination given in the config file given by the
         options.
         """
-<<<<<<< HEAD
-        deployer = object()
-
-        def factory(**kw):
-            if set(kw.keys()) != {"node_uuid", "hostname", "cluster_uuid"}:
-                raise TypeError("wrong arguments")
-            return deployer
-
-=======
->>>>>>> 7b63f736
         reactor = MemoryCoreReactor()
         options = DatasetAgentOptions()
         options.parseOptions([b"--agent-config", self.config.path])
@@ -289,13 +267,8 @@
                 deployer=deployer,
                 host=b"10.0.0.1",
                 port=1234,
-<<<<<<< HEAD
                 context_factory=_context_factory_and_credential(
                     self.config.parent(), b"10.0.0.1", 1234)[0],
-=======
-                # Simplest possible TLS context factory; not what we'd use
-                # in practice.
-                context_factory=ClientContextFactory(),
             ),
             service_factory.get_service(reactor, options)
         )
@@ -328,9 +301,8 @@
                 deployer=deployer,
                 host=b"10.0.0.2",
                 port=4524,
-                context_factory=_context_factory(self.config.parent(),
-                                                 b"10.0.0.2", 4524),
->>>>>>> 7b63f736
+                context_factory=_context_factory_and_credential(
+                    self.config.parent(), b"10.0.0.2", 4524)[0],
             ),
             service_factory.get_service(reactor, options)
         )
