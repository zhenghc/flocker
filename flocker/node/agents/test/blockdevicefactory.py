--- conflicted
+++ resolved
@@ -28,11 +28,7 @@
 
 from ..cinder import cinder_from_configuration
 from ..ebs import EBSBlockDeviceAPI, ec2_client
-<<<<<<< HEAD
-from ..gce import create_gce_block_device_api
-=======
-from ..gce import GCEBlockDeviceAPI, get_metadata_path
->>>>>>> 58c81695
+from ..gce import create_gce_block_device_api, get_metadata_path
 from ..test.test_blockdevice import detach_destroy_volumes
 from ....testtools.cluster_utils import make_cluster_id, TestTypes, Providers
 from ....common import RACKSPACE_MINIMUM_VOLUME_SIZE
@@ -225,19 +221,18 @@
     code is running. This function assumes it's running on a GCE node.
 
     :param cluster_id: The flocker cluster id.
-    :param config: Any additional configuration (possibly provider-specific)
-        necessary to authenticate a Persistent Disk session.
+    :param config: Unused.
     :return: A GCEBlockDeviceAPI instance.
     """
-<<<<<<< HEAD
-    return create_gce_block_device_api(cluster_id=cluster_id, **config)
-=======
     project = get_metadata_path("project/project-id")
     full_zone = get_metadata_path("instance/zone")
     zone = full_zone.split("/")[-1]
-    return GCEBlockDeviceAPI(cluster_id=cluster_id, project=project, zone=zone)
-
->>>>>>> 58c81695
+    return create_gce_block_device_api(
+        cluster_id=cluster_id,
+        project=project,
+        zone=zone
+    )
+
 
 # Map provider labels to IBlockDeviceAPI factory.
 _BLOCKDEVICE_TYPES = {
