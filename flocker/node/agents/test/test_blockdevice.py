# Copyright ClusterHQ Inc.  See LICENSE file for details.

"""
Tests for ``flocker.node.agents.blockdevice``.
"""

from errno import ENOTDIR
from functools import partial
from os import getuid
import time
from uuid import UUID, uuid4
from subprocess import STDOUT, PIPE, Popen, check_output, check_call
from stat import S_IRWXU
from datetime import datetime, timedelta

from bitmath import Byte, MB, MiB, GB, GiB

from pytz import UTC

import psutil

from zope.interface import implementer
from zope.interface.verify import verifyObject

from pyrsistent import (
    PClass, field, discard, pmap, pvector,
)

from characteristic import attributes

from hypothesis import given, note, assume
from hypothesis.strategies import (
    uuids, text, lists, just, integers, builds, sampled_from,
    dictionaries, tuples
)

from testtools.deferredruntest import SynchronousDeferredRunTest
from testtools.matchers import Equals, AllMatch, IsInstance

from twisted.internet import reactor
from twisted.internet.defer import succeed
from twisted.python.components import proxyForInterface
from twisted.python.runtime import platform
from twisted.python.filepath import FilePath

from eliot import start_action, write_traceback, Message, Logger
from eliot.testing import (
    validate_logging, capture_logging,
    LoggedAction, LoggedMessage, assertHasMessage, assertHasAction
)

from .strategies import blockdevice_volumes

from .. import blockdevice
from ...test.istatechange import make_istatechange_tests
from ..blockdevice import (
    BlockDeviceDeployerLocalState, BlockDeviceDeployer,
    BlockDeviceCalculator,

    IBlockDeviceAPI, MandatoryProfiles, IProfiledBlockDeviceAPI,
    BlockDeviceVolume, UnknownVolume, AlreadyAttachedVolume,
    CreateBlockDeviceDataset, UnattachedVolume, DatasetExists,
    UnmountBlockDevice, DetachVolume, AttachVolume,
    CreateFilesystem, DestroyVolume, MountBlockDevice,

    DATASET_TRANSITIONS, IDatasetStateChangeFactory,
    ICalculator, NOTHING_TO_DO,

    DiscoveredDataset, DesiredDataset, DatasetStates,

    PROFILE_METADATA_KEY,

    UNMOUNT_BLOCK_DEVICE,
    CREATE_BLOCK_DEVICE_DATASET,
    INVALID_DEVICE_PATH,
    CREATE_VOLUME_PROFILE_DROPPED,
    DISCOVERED_RAW_STATE,
    ATTACH_VOLUME,

    IBlockDeviceAsyncAPI,
    _SyncToThreadedAsyncAPIAdapter,
    allocated_size,
    ProcessLifetimeCache,
    FilesystemExists,
    UnknownInstanceID,
    get_blockdevice_volume,

    ICloudAPI,
    _SyncToThreadedAsyncCloudAPIAdapter,
<<<<<<< HEAD
    CloudComputeInstance,
=======

    log_list_volumes, CALL_LIST_VOLUMES,
>>>>>>> 24c5aa92
)

from ..loopback import (
    check_allocatable_size,
    LoopbackBlockDeviceAPI,
    _losetup_list_parse,
    _losetup_list, _blockdevicevolume_from_dataset_id,
    _backing_file_name,
)
from ....common.algebraic import tagged_union_strategy
from ....common import get_all_ips

from ... import run_state_change, in_parallel, ILocalState, IStateChange, NoOp
from ...testtools import (
    ideployer_tests_factory, to_node, assert_calculated_changes_for_deployer,
    compute_cluster_state,
    ControllableAction,
)
from ....testtools import (
    REALISTIC_BLOCKDEVICE_SIZE, run_process, make_with_init_tests, random_name,
    AsyncTestCase, TestCase,
)
from ....control import (
    Dataset, Manifestation, Node, NodeState, Deployment, DeploymentState,
    NonManifestDatasets, Application, AttachedVolume, DockerImage
)
from ....control._model import Leases

# Move these somewhere else, write tests for them. FLOC-1774
from ....common.test.test_thread import NonThreadPool, NonReactor
from ....common import RACKSPACE_MINIMUM_VOLUME_SIZE

CLEANUP_RETRY_LIMIT = 10
LOOPBACK_ALLOCATION_UNIT = int(MiB(1).to_Byte().value)
# Enough space for the ext4 journal:
LOOPBACK_MINIMUM_ALLOCATABLE_SIZE = int(MiB(16).to_Byte().value)

EMPTY_NODE_STATE = NodeState(uuid=uuid4(), hostname=u"example.com")

ARBITRARY_BLOCKDEVICE_ID = u'blockdevice_id_1'
ARBITRARY_BLOCKDEVICE_ID_2 = u'blockdevice_id_2'

# Eliot is transitioning away from the "Logger instances all over the place"
# approach. So just use this global logger for now.
_logger = Logger()


DISCOVERED_DATASET_STRATEGY = tagged_union_strategy(
    DiscoveredDataset,
    {
        'dataset_id': uuids(),
        'maximum_size': integers(min_value=1),
        'mount_point': builds(FilePath, sampled_from([
            '/flocker/abc', '/flocker/xyz',
        ])),
        'blockdevice_id': just(u''),  # This gets overriden below.
        'device_path': builds(FilePath, sampled_from([
            '/dev/xvdf', '/dev/xvdg',
        ])),
    }
).map(lambda dataset: dataset.set(
    blockdevice_id=_create_blockdevice_id_for_test(dataset.dataset_id),
))

# Text generation is slow, in order to speed up tests and make the output more
# readable, use short strings and a small legible alphabet. Given the way
# metadata is used in the code this should not be detrimental to test coverage.
_METADATA_STRATEGY = text(average_size=3, min_size=1, alphabet="CGAT")

DESIRED_DATASET_ATTRIBUTE_STRATEGIES = {
    'dataset_id': uuids(),
    'maximum_size': integers(min_value=0).map(
        lambda n: (
            LOOPBACK_MINIMUM_ALLOCATABLE_SIZE +
            n * LOOPBACK_ALLOCATION_UNIT
        )
    ),
    'metadata': dictionaries(keys=_METADATA_STRATEGY,
                             values=_METADATA_STRATEGY),
    'mount_point': builds(FilePath, sampled_from([
        '/flocker/abc', '/flocker/xyz',
    ])),
}

DESIRED_DATASET_STRATEGY = tagged_union_strategy(
    DesiredDataset,
    DESIRED_DATASET_ATTRIBUTE_STRATEGIES
)

_NoSuchThing = object()

# This strategy creates two `DESIRED_DATASET_STRATEGY`s with as much in common
# as possible. This is supposed to approximate two potentially different
# `DesiredDataset` states for the same dataset.
TWO_DESIRED_DATASET_STRATEGY = DESIRED_DATASET_STRATEGY.flatmap(
    lambda x: tuples(just(x), tagged_union_strategy(
        DesiredDataset,
        dict(DESIRED_DATASET_ATTRIBUTE_STRATEGIES, **{
            attribute: just(getattr(x, attribute))
            for attribute in DESIRED_DATASET_ATTRIBUTE_STRATEGIES
            if getattr(x, attribute, _NoSuchThing) is not _NoSuchThing
        })
    ))
)


def dataset_map_from_iterable(iterable):
    """
    Turn a list of datasets into a map from their IDs to the datasets.
    """
    return {dataset.dataset_id: dataset
            for dataset in iterable}


if not platform.isLinux():
    # The majority of Flocker isn't supported except on Linux - this test
    # module just happens to run some code that obviously breaks on some other
    # platforms.  Rather than skipping each test module individually it would
    # be nice to have some single global solution.  FLOC-1560, FLOC-1205
    skip = "flocker.node.agents.blockdevice is only supported on Linux"


class _SizeInfo(PClass):
    """
    :ivar int actual: The number of bytes allocated in the filesystem to a
        file, as computed by counting block size.  A sparse file may have less
        space allocated to it than might be expected given just its reported
        size.
    :ivar int reported: The size of the file as a number of bytes, as computed
        by the apparent position of the end of the file (ie, what ``stat``
        reports).
    """
    actual = field(type=int, mandatory=True)
    reported = field(type=int, mandatory=True)


def get_size_info(api, volume):
    """
    Retrieve information about the size of the backing file for the given
    volume.

    :param LoopbackBlockDeviceAPI api: The loopback backend to use to retrieve
        the size information.
    :param BlockDeviceVolume volume: The volume the size of which to look up.

    :return: A ``_SizeInfo`` giving information about actual storage and
        reported size of the backing file for the given volume.
    """
    backing_file = api._root_path.descendant(
        ['unattached', _backing_file_name(volume)]
    )
    # Get actual number of 512 byte blocks used by the file.  See
    # http://stackoverflow.com/a/3212102
    backing_file.restat()
    actual = backing_file.statinfo.st_blocks * 512
    reported = backing_file.getsize()
    return _SizeInfo(actual=actual, reported=reported)


def make_filesystem(device, block_device):
    """
    Synchronously initialize a device file with an ext4 filesystem.

    :param FilePath device: The path to the file onto which to put the
        filesystem.  Anything accepted by ``mkfs`` is acceptable (including a
        regular file instead of a device file).
    :param bool block_device: If ``True`` then the device is expected to be a
        block device and the ``-F`` flag will not be passed to ``mkfs``.  If
        ``False`` then the device is expected to be a regular file rather than
        an actual device and ``-F`` will be passed to ``mkfs`` to force it to
        create the filesystem.  It's possible to detect whether the given file
        is a device file or not.  This flag is required anyway because it's
        about what the caller *expects*.  This is meant to provide an extra
        measure of safety (these tests run as root, this function potentially
        wipes the filesystem from the device specified, this could have bad
        consequences if it goes wrong).
    """
    options = []
    if block_device and not device.isBlockDevice():
        raise Exception(
            "{} is not a block device but it was expected to be".format(
                device.path
            )
        )
    elif device.isBlockDevice() and not block_device:
        raise Exception(
            "{} is a block device but it was not expected to be".format(
                device.path
            )
        )
    if not block_device:
        options.extend([
            # Force mkfs to make the filesystem even though the target is not a
            # block device.
            b"-F",
        ])
    command = [b"mkfs"] + options + [b"-t", b"ext4", device.path]
    run_process(command)


def mount(device, mountpoint):
    """
    Synchronously mount a filesystem.

    :param FilePath device: The path to the device file containing the
        filesystem.
    :param mountpoint device: The path to an existing directory at which to
        mount the filesystem.
    """
    run_process([b"mount", device.path, mountpoint.path])


def create_blockdevicedeployer(
        test_case, hostname=u"192.0.2.1", node_uuid=uuid4()
):
    """
    Create a new ``BlockDeviceDeployer``.

    :param unicode hostname: The hostname to assign the deployer.
    :param UUID node_uuid: The unique identifier of the node to assign the
        deployer.

    :return: The newly created ``BlockDeviceDeployer``.
    """
    api = loopbackblockdeviceapi_for_test(test_case)
    async_api = _SyncToThreadedAsyncAPIAdapter(
        _sync=api, _reactor=NonReactor(), _threadpool=NonThreadPool(),
    )
    return BlockDeviceDeployer(
        hostname=hostname,
        node_uuid=node_uuid,
        block_device_api=api,
        _async_block_device_api=async_api,
        mountroot=mountroot_for_test(test_case),
    )


def detach_destroy_volumes(api):
    """
    Detach and destroy all volumes known to this API.
    If we failed to detach a volume for any reason,
    sleep for 1 second and retry until we hit CLEANUP_RETRY_LIMIT.
    This is to facilitate best effort cleanup of volume
    environment after each test run, so that future runs
    are not impacted.
    """
    volumes = api.list_volumes()
    retry = 0
    action_type = u"agent:blockdevice:cleanup:details"
    with start_action(action_type=action_type):
        while retry < CLEANUP_RETRY_LIMIT and len(volumes) > 0:
            for volume in volumes:
                try:
                    if volume.attached_to is not None:
                        api.detach_volume(volume.blockdevice_id)
                    api.destroy_volume(volume.blockdevice_id)
                except:
                    write_traceback(_logger)

            time.sleep(1.0)
            volumes = api.list_volumes()
            retry += 1

        if len(volumes) > 0:
            Message.new(u"agent:blockdevice:failedcleanup:volumes",
                        volumes=volumes).write()


def delete_manifestation(node_state, manifestation):
    """
    Remove all traces of a ``Manifestation`` from a ``NodeState``.
    """
    dataset_id = manifestation.dataset.dataset_id
    node_state = node_state.transform(['manifestations', dataset_id], discard)
    node_state = node_state.transform(['paths', dataset_id], discard)
    node_state = node_state.transform(['devices', UUID(dataset_id)], discard)
    return node_state


class BlockDeviceDeployerLocalStateTests(TestCase):
    """
    Tests for ``BlockDeviceDeployerLocalState``.
    """
    def setUp(self):
        super(BlockDeviceDeployerLocalStateTests, self).setUp()
        self.node_uuid = uuid4()
        self.hostname = u"192.0.2.1"

    def test_provides_ilocalstate(self):
        """
        Verify that ``BlockDeviceDeployerLocalState`` instances provide the
        ILocalState interface.
        """
        local_state = BlockDeviceDeployerLocalState(
            node_uuid=self.node_uuid,
            hostname=self.hostname,
            datasets={},
        )
        self.assertTrue(
            verifyObject(ILocalState, local_state)
        )

    def test_shared_changes(self):
        """
        ``shared_state_changes`` returns a ``NodeState`` with
        the ``node_uuid`` and ``hostname`` from the
        ``BlockDeviceDeployerLocalState`` and a
        ``NonManifestDatasets``.
        """
        local_state = BlockDeviceDeployerLocalState(
            node_uuid=self.node_uuid,
            hostname=self.hostname,
            datasets={},
        )
        expected_changes = (
            NodeState(
                uuid=self.node_uuid,
                hostname=self.hostname,
                manifestations={},
                paths={},
                devices={},
                applications=None
            ),
            NonManifestDatasets(
                datasets={},
            )
        )
        self.assertEqual(
            local_state.shared_state_changes(),
            expected_changes,
        )

    def non_manifest_dataset_test(self, state, pass_device_path=True):
        """
        When there is a dataset that exists but is not manifest locally, it is
        reported as a non-manifest dataset.

        :param state: Either ``DatasetStates.NOT_MANIFEST``,
            ``DatasetStates.ATTACHED``,
            ``DatasetStates.ATTACHED_NO_FILESYSTEM`` or
            ``DatasetStates.ATTACHED_TO_DEAD_NODE``.

        :param pass_device_path: If false don't create
            ``DiscoveredDataset`` with device path.
        """
        dataset_id = uuid4()
        arguments = dict(
            state=state,
            dataset_id=dataset_id,
            blockdevice_id=ARBITRARY_BLOCKDEVICE_ID,
            maximum_size=LOOPBACK_MINIMUM_ALLOCATABLE_SIZE,
            device_path=FilePath('/dev/xvdf'),
        )
        if not pass_device_path:
            del arguments["device_path"]
        local_state = BlockDeviceDeployerLocalState(
            node_uuid=self.node_uuid,
            hostname=self.hostname,
            datasets={
                dataset_id: DiscoveredDataset(**arguments),
            },
        )
        devices = {}
        if pass_device_path:
            devices[dataset_id] = FilePath('/dev/xvdf')
        expected_changes = (
            NodeState(
                uuid=self.node_uuid,
                hostname=self.hostname,
                manifestations={},
                paths={},
                devices=devices,
                applications=None
            ),
            NonManifestDatasets(
                datasets={
                    unicode(dataset_id): Dataset(
                        dataset_id=dataset_id,
                        maximum_size=LOOPBACK_MINIMUM_ALLOCATABLE_SIZE,
                    ),
                },
            )
        )
        self.assertEqual(
            local_state.shared_state_changes(),
            expected_changes,
        )

    def test_non_manifest_dataset(self):
        """
        When there is a dataset in the ``NON_MANIFEST`` state,
        it is reported as a non-manifest dataset.
        """
        self.non_manifest_dataset_test(DatasetStates.NON_MANIFEST,
                                       pass_device_path=False)

    def test_attached_dataset(self):
        """
        When there is a a dataset in the ``ATTACHED`` state,
        it is reported as a non-manifest dataset.
        """
        self.non_manifest_dataset_test(DatasetStates.ATTACHED)

    def test_attached_no_filesystem_dataset(self):
        """
        When there is a a dataset in the ``ATTACHED_NO_FILESYSTEM`` state,
        it is reported as a non-manifest dataset.
        """
        self.non_manifest_dataset_test(DatasetStates.ATTACHED_NO_FILESYSTEM)

    def test_attached_to_dead_node_dataset(self):
        """
        When there is a a dataset in the ``ATTACHED_TO_DEAD_NODE`` state,
        it is reported as a non-manifest dataset.
        """
        self.non_manifest_dataset_test(DatasetStates.ATTACHED_TO_DEAD_NODE,
                                       pass_device_path=False)

    def test_mounted_dataset(self):
        """
        When there is a a dataset in the ``MOUNTED`` state,
        it is reported as a manifest dataset.
        """
        dataset_id = uuid4()
        mount_point = FilePath('/mount/point')
        device_path = FilePath('/dev/xvdf')
        local_state = BlockDeviceDeployerLocalState(
            node_uuid=self.node_uuid,
            hostname=self.hostname,
            datasets={
                dataset_id: DiscoveredDataset(
                    state=DatasetStates.MOUNTED,
                    dataset_id=dataset_id,
                    blockdevice_id=ARBITRARY_BLOCKDEVICE_ID,
                    maximum_size=LOOPBACK_MINIMUM_ALLOCATABLE_SIZE,
                    device_path=device_path,
                    mount_point=mount_point,
                ),
            },
        )
        expected_changes = (
            NodeState(
                uuid=self.node_uuid,
                hostname=self.hostname,
                manifestations={
                    unicode(dataset_id): Manifestation(
                        dataset=Dataset(
                            dataset_id=dataset_id,
                            maximum_size=LOOPBACK_MINIMUM_ALLOCATABLE_SIZE,
                        ),
                        primary=True,
                    )
                },
                paths={
                    unicode(dataset_id): mount_point
                },
                devices={
                    dataset_id: device_path,
                },
                applications=None
            ),
            NonManifestDatasets(),
        )
        self.assertEqual(
            local_state.shared_state_changes(),
            expected_changes,
        )


class BlockDeviceDeployerTests(
        ideployer_tests_factory(create_blockdevicedeployer)
):
    """
    Tests for ``BlockDeviceDeployer``.
    """

    # This test returns Deferreds but doesn't use the reactor. It uses
    # NonReactor instead.
    run_tests_with = SynchronousDeferredRunTest


class BlockDeviceDeployerAsyncAPITests(TestCase):
    """
    Tests for ``BlockDeviceDeployer.async_block_device_api``.
    """
    def test_default(self):
        """
        When not otherwise initialized, the attribute evaluates to a
        ``_SyncToThreadedAsyncAPIAdapter`` using the global reactor, the global
        reactor's thread pool, and the value of ``block_device_api``.
        """
        threadpool = reactor.getThreadPool()

        api = UnusableAPI()
        deployer = BlockDeviceDeployer(
            hostname=u"192.0.2.1",
            node_uuid=uuid4(),
            block_device_api=api,
        )

        self.assertEqual(
            _SyncToThreadedAsyncAPIAdapter(
                _reactor=reactor, _threadpool=threadpool, _sync=api
            ),
            deployer.async_block_device_api,
        )

    def test_overridden(self):
        """
        The object ``async_block_device_api`` refers to can be overridden by
        supplying the ``_async_block_device_api`` keyword argument to the
        initializer.
        """
        api = UnusableAPI()
        async_api = _SyncToThreadedAsyncAPIAdapter(
            _reactor=NonReactor(), _threadpool=NonThreadPool(), _sync=api,
        )
        deployer = BlockDeviceDeployer(
            hostname=u"192.0.2.1",
            node_uuid=uuid4(),
            block_device_api=api,
            _async_block_device_api=async_api,
        )
        self.assertIs(async_api, deployer.async_block_device_api)


def assert_discovered_state(
    case,
    deployer,
    expected_discovered_datasets,
):
    """
    Assert that datasets on the state object returned by
    ``deployer.discover_state`` equals the given list of datasets.

    :param TestCase case: The running test.
    :param IDeployer deployer: The object to use to discover the state.
    :param expected_discovered_datasets: The expected discovered datasets.
        discover_state() is expected to return an
        ``BlockDeviceDeployerLocalState`` with a dataset attribute
        corresponding to this.
    :type expected_discovered_datasets: iterable of ``DiscoveredDataset``.

    :raise: A test failure exception if the manifestations are not what is
        expected.
    """
    previous_state = NodeState(
        uuid=deployer.node_uuid, hostname=deployer.hostname,
        applications=None, manifestations=None, paths=None,
        devices=None,
    )
    discovering = deployer.discover_state(
        DeploymentState(nodes={previous_state}),
    )
    local_state = case.successResultOf(discovering)

    case.assertEqual(
        local_state,
        BlockDeviceDeployerLocalState(
            hostname=deployer.hostname,
            node_uuid=deployer.node_uuid,
            datasets=dataset_map_from_iterable(expected_discovered_datasets),
        )
    )


class BlockDeviceDeployerDiscoverRawStateTests(TestCase):
    """
    Tests for ``BlockDeviceDeployer._discover_raw_state``.
    """

    def setUp(self):
        super(BlockDeviceDeployerDiscoverRawStateTests, self).setUp()
        self.expected_hostname = u'192.0.2.123'
        self.expected_uuid = uuid4()
        self.api = loopbackblockdeviceapi_for_test(self)
        self.this_node = self.api.compute_instance_id()
        self.deployer = BlockDeviceDeployer(
            node_uuid=self.expected_uuid,
            hostname=self.expected_hostname,
            block_device_api=self.api,
            mountroot=mountroot_for_test(self),
        )

    def test_compute_instance_id(self):
        """
        ``BlockDeviceDeployer._discover_raw_state`` returns a ``RawState``
        with the ``compute_instance_id`` that the ``api`` reports.
        """
        raw_state = self.deployer._discover_raw_state()
        self.assertEqual(
            raw_state.compute_instance_id,
            self.api.compute_instance_id(),
        )

    def test_no_volumes(self):
        """
        ``BlockDeviceDeployer._discover_raw_state`` returns a
        ``RawState`` with empty ``volumes`` if the ``api`` reports
        no attached volumes.
        """
        raw_state = self.deployer._discover_raw_state()
        self.assertEqual(raw_state.volumes, [])

    def test_unattached_unmounted_device(self):
        """
        If a volume is attached but not mounted, it is included as a
        volume by ``BlockDeviceDeployer._discover_raw_state``.
        """
        unmounted = self.api.create_volume(
            dataset_id=uuid4(),
            size=LOOPBACK_MINIMUM_ALLOCATABLE_SIZE,
        )
        raw_state = self.deployer._discover_raw_state()
        self.assertEqual(raw_state.volumes, [
            unmounted,
        ])

    @capture_logging(assertHasMessage, DISCOVERED_RAW_STATE)
    def test_filesystem_state(self, logger):
        """
        ``RawState`` includes whether or not a volume has a filesystem.
        """
        with_fs = self.api.create_volume(
            dataset_id=uuid4(),
            size=LOOPBACK_MINIMUM_ALLOCATABLE_SIZE,
        )
        with_fs = self.api.attach_volume(with_fs.blockdevice_id,
                                         self.api.compute_instance_id())
        with_fs_device = self.api.get_device_path(with_fs.blockdevice_id)
        make_filesystem(with_fs_device, True)
        without_fs = self.api.create_volume(
            dataset_id=uuid4(),
            size=LOOPBACK_MINIMUM_ALLOCATABLE_SIZE,
        )
        without_fs = self.api.attach_volume(without_fs.blockdevice_id,
                                            self.api.compute_instance_id())
        without_fs_device = self.api.get_device_path(without_fs.blockdevice_id)
        devices_with_filesystems = self.deployer._discover_raw_state(
            ).devices_with_filesystems

        self.assertEqual(
            dict(
                with_fs=(
                    with_fs_device in devices_with_filesystems),
                without_fs=(
                    without_fs_device in devices_with_filesystems)),
            dict(
                with_fs=True,
                without_fs=False))


@implementer(ICloudAPI)
class FakeCloudAPI(proxyForInterface(IBlockDeviceAPI)):
    """
    Wrap a ``IBlockDeviceAPI`` and also provide ``ICloudAPI``.
    """
    def __init__(self, block_api, live_nodes=()):
        """
        @param block_api: ``IBlockDeviceAPI`` to wrap.
        @param live_nodes: Live nodes beyond the current one.
        """
        self.original = block_api
        self.live_nodes = live_nodes

    def list_live_nodes(self):
        result = [CloudComputeInstance(
            node_id=self.compute_instance_id(),
            ip_addresses=(
                unicode(i) for i in get_all_ips() if i != b"127.0.0.1"))]
        for i, node in enumerate(self.live_nodes):
            result.append(CloudComputeInstance(
                node_id=node, ip_addresses=[u"10.1.1.{}".format(i)]))
        return result

    def start_node(self, node_id):
        return


class BlockDeviceDeployerDiscoverStateTests(TestCase):
    """
    Tests for ``BlockDeviceDeployer.discover_state``.
    """
    def setUp(self):
        super(BlockDeviceDeployerDiscoverStateTests, self).setUp()
        self.expected_hostname = u'192.0.2.123'
        self.expected_uuid = uuid4()
        self.api = loopbackblockdeviceapi_for_test(self)
        self.this_node = self.api.compute_instance_id()
        self.deployer = BlockDeviceDeployer(
            node_uuid=self.expected_uuid,
            hostname=self.expected_hostname,
            block_device_api=self.api,
            mountroot=mountroot_for_test(self),
        )

    def test_no_devices(self):
        """
        ``BlockDeviceDeployer.discover_state`` returns a ``NodeState`` with
        empty ``manifestations`` if the ``api`` reports no locally attached
        volumes.
        """
        assert_discovered_state(self, self.deployer, [])

    def test_unattached_volume(self):
        volume = self.api.create_volume(
            dataset_id=uuid4(),
            size=LOOPBACK_MINIMUM_ALLOCATABLE_SIZE,
        )
        assert_discovered_state(
            self, self.deployer,
            expected_discovered_datasets=[
                DiscoveredDataset(
                    state=DatasetStates.NON_MANIFEST,
                    dataset_id=volume.dataset_id,
                    blockdevice_id=volume.blockdevice_id,
                    maximum_size=LOOPBACK_MINIMUM_ALLOCATABLE_SIZE,
                ),
            ],
        )

    def test_attached_unmounted_device(self):
        """
        If a volume is attached but not mounted, it is discovered as
        an ``ATTACHED`` dataset returned by
        ``BlockDeviceDeployer.discover_state``.
        """
        volume = self.api.create_volume(
            dataset_id=uuid4(),
            size=LOOPBACK_MINIMUM_ALLOCATABLE_SIZE,
        )
        self.api.attach_volume(
            volume.blockdevice_id,
            attach_to=self.this_node,
        )
        device_path = self.api.get_device_path(volume.blockdevice_id)
        make_filesystem(device_path, block_device=True)
        assert_discovered_state(
            self, self.deployer,
            expected_discovered_datasets=[
                DiscoveredDataset(
                    state=DatasetStates.ATTACHED,
                    dataset_id=volume.dataset_id,
                    blockdevice_id=volume.blockdevice_id,
                    maximum_size=LOOPBACK_MINIMUM_ALLOCATABLE_SIZE,
                    device_path=device_path,
                ),
            ],
        )

    def test_one_device(self):
        """
        ``BlockDeviceDeployer.discover_state`` returns a ``NodeState`` with one
        ``manifestations`` if the ``api`` reports one locally attached volume
        and the volume's filesystem is mounted in the right place.
        """
        dataset_id = uuid4()
        volume = self.api.create_volume(
            dataset_id=dataset_id,
            size=LOOPBACK_MINIMUM_ALLOCATABLE_SIZE,
        )
        self.api.attach_volume(
            volume.blockdevice_id,
            attach_to=self.this_node,
        )
        device = self.api.get_device_path(volume.blockdevice_id)
        mount_point = self.deployer.mountroot.child(bytes(dataset_id))
        mount_point.makedirs()
        make_filesystem(device, block_device=True)
        mount(device, mount_point)

        assert_discovered_state(
            self, self.deployer,
            expected_discovered_datasets=[
                DiscoveredDataset(
                    state=DatasetStates.MOUNTED,
                    dataset_id=volume.dataset_id,
                    blockdevice_id=volume.blockdevice_id,
                    maximum_size=LOOPBACK_MINIMUM_ALLOCATABLE_SIZE,
                    device_path=device,
                    mount_point=mount_point,
                ),
            ],
        )

    def test_attached_and_mismounted(self):
        """
        If a volume is attached and mounted but not mounted at the location
        ``BlockDeviceDeployer`` expects, the dataset returned by
        ``BlockDeviceDeployer.discover_state`` is marked as
        ``ATTACHED``.
        """
        # XXX: Presumably we should detect and repair this case,
        # so that the volume can be unmounted.
        volume = self.api.create_volume(
            dataset_id=uuid4(),
            size=LOOPBACK_MINIMUM_ALLOCATABLE_SIZE,
        )

        self.api.attach_volume(
            volume.blockdevice_id,
            attach_to=self.this_node,
        )

        device_path = self.api.get_device_path(
            volume.blockdevice_id,
        )
        make_filesystem(device_path, block_device=True)

        # Mount it somewhere beneath the expected mountroot (so that it is
        # cleaned up automatically) but not at the expected place beneath it.
        mountpoint = self.deployer.mountroot.child(b"nonsense")
        mountpoint.makedirs()
        mount(device_path, mountpoint)

        assert_discovered_state(
            self, self.deployer,
            expected_discovered_datasets=[
                DiscoveredDataset(
                    state=DatasetStates.ATTACHED,
                    dataset_id=volume.dataset_id,
                    blockdevice_id=volume.blockdevice_id,
                    maximum_size=LOOPBACK_MINIMUM_ALLOCATABLE_SIZE,
                    device_path=device_path,
                ),
            ],
        )

    def _incorrect_device_path_test(self, bad_value):
        """
        Assert that when ``IBlockDeviceAPI.get_device_path`` returns a value
        that must be wrong, the corresponding manifestation is not included in
        the discovered state for the node.
        """
        # XXX This discovers volumes as NON_MANIFEST, but we should
        # have a state so we can try to recover.
        volume = self.api.create_volume(
            dataset_id=uuid4(), size=LOOPBACK_MINIMUM_ALLOCATABLE_SIZE,
        )
        self.api.attach_volume(
            volume.blockdevice_id, self.api.compute_instance_id(),
        )

        # Break the API object now.
        self.patch(
            self.api, "get_device_path", lambda blockdevice_id: bad_value
        )

        assert_discovered_state(
            self, self.deployer,
            expected_discovered_datasets=[
                DiscoveredDataset(
                    state=DatasetStates.NON_MANIFEST,
                    dataset_id=volume.dataset_id,
                    blockdevice_id=volume.blockdevice_id,
                    maximum_size=LOOPBACK_MINIMUM_ALLOCATABLE_SIZE,
                ),
            ],
        )

    @capture_logging(
        assertHasMessage,
        INVALID_DEVICE_PATH, {
            u"invalid_value": FilePath(b"/definitely/wrong"),
        },
    )
    def test_attached_with_incorrect_device_path(self, logger):
        """
        If a volume is attached but the ``IBlockDeviceAPI`` returns a path that
        is not a block device, an error is logged and no manifestation
        corresponding to the volume is included in the discovered state.
        """
        self.patch(blockdevice, "_logger", logger)
        self._incorrect_device_path_test(FilePath(b"/definitely/wrong"))

    @capture_logging(
        assertHasMessage,
        INVALID_DEVICE_PATH, {
            u"invalid_value": None,
        },
    )
    def test_attached_with_wrong_device_path_type(self, logger):
        """
        If a volume is attached but the ``IBlockDeviceAPI`` returns a value
        other than a ``FilePath``, an error is logged and no manifestation
        corresponding to the volume is included in the discovered state.
        """
        self.patch(blockdevice, "_logger", logger)
        self._incorrect_device_path_test(None)

    def test_only_remote_device(self):
        """
        If a volume is attached to a remote node, the dataset returned by
        ``BlockDeviceDeployer.discover_state`` is marked as
        ``ATTACHED_ELSEWHERE``.
        """
        dataset_id = uuid4()
        volume = self.api.create_volume(
            dataset_id=dataset_id,
            size=LOOPBACK_MINIMUM_ALLOCATABLE_SIZE
        )
        self.api.attach_volume(
            volume.blockdevice_id,
            # This is a hack.  We don't know any other IDs, though.
            # https://clusterhq.atlassian.net/browse/FLOC-1839
            attach_to=u'some.other.host',
        )
        assert_discovered_state(
            self, self.deployer,
            expected_discovered_datasets=[
                DiscoveredDataset(
                    state=DatasetStates.ATTACHED_ELSEWHERE,
                    dataset_id=volume.dataset_id,
                    blockdevice_id=volume.blockdevice_id,
                    maximum_size=LOOPBACK_MINIMUM_ALLOCATABLE_SIZE,
                ),
            ],
        )

    def test_remote_device_dead_node(self):
        """
        If the API supports ``ICloudAPI`` and a volume is attached to a remote
        node that is dead, the dataset returned by
        ``BlockDeviceDeployer.discover_state`` is marked as
        ``ATTACHED_TO_DEAD_NODE``.
        """
        dead_host = u'dead'
        live_host = u'live'
        api = FakeCloudAPI(self.api, [live_host])

        volume_attached_to_live = api.create_volume(
            dataset_id=uuid4(),
            size=LOOPBACK_MINIMUM_ALLOCATABLE_SIZE
        )
        api.attach_volume(
            volume_attached_to_live.blockdevice_id,
            attach_to=live_host,
        )
        volume_attached_to_dead = api.create_volume(
            dataset_id=uuid4(),
            size=LOOPBACK_MINIMUM_ALLOCATABLE_SIZE
        )
        api.attach_volume(
            volume_attached_to_dead.blockdevice_id,
            attach_to=dead_host,
        )
        assert_discovered_state(
            self, self.deployer.set(
                block_device_api=ProcessLifetimeCache(api),
                _underlying_blockdevice_api=api),
            expected_discovered_datasets=[
                DiscoveredDataset(
                    state=DatasetStates.ATTACHED_ELSEWHERE,
                    dataset_id=volume_attached_to_live.dataset_id,
                    blockdevice_id=volume_attached_to_live.blockdevice_id,
                    maximum_size=LOOPBACK_MINIMUM_ALLOCATABLE_SIZE,
                ),
                DiscoveredDataset(
                    state=DatasetStates.ATTACHED_TO_DEAD_NODE,
                    dataset_id=volume_attached_to_dead.dataset_id,
                    blockdevice_id=volume_attached_to_dead.blockdevice_id,
                    maximum_size=LOOPBACK_MINIMUM_ALLOCATABLE_SIZE,
                ),
            ],
        )

    def test_unrelated_mounted(self):
        """
        If a volume is attached but an unrelated filesystem is mounted at
        the expected location for that volume, it is recognized as not
        being in ``MOUNTED`` state.
        """
        # XXX This should perhaps be a seperate state so this can be
        # fixed.
        unrelated_device = FilePath(self.mktemp())
        with unrelated_device.open("w") as unrelated_file:
            unrelated_file.truncate(LOOPBACK_MINIMUM_ALLOCATABLE_SIZE)

        volume = self.api.create_volume(
            dataset_id=uuid4(),
            size=LOOPBACK_MINIMUM_ALLOCATABLE_SIZE,
        )
        mountpoint = self.deployer.mountroot.child(bytes(volume.dataset_id))
        mountpoint.makedirs()
        self.api.attach_volume(
            volume.blockdevice_id,
            attach_to=self.this_node,
        )

        make_filesystem(unrelated_device, block_device=False)
        mount(unrelated_device, mountpoint)

        device_path = self.api.get_device_path(
            volume.blockdevice_id,
        )

        assert_discovered_state(
            self, self.deployer,
            expected_discovered_datasets=[
                DiscoveredDataset(
                    state=DatasetStates.ATTACHED_NO_FILESYSTEM,
                    dataset_id=volume.dataset_id,
                    blockdevice_id=volume.blockdevice_id,
                    maximum_size=LOOPBACK_MINIMUM_ALLOCATABLE_SIZE,
                    device_path=device_path,
                ),
            ],
        )

    def test_attached_no_filesystem(self):
        """
        An attached volume with no filesystem ends up in
        ATTACHED_NO_FILESYSTEM state.
        """
        volume = self.api.create_volume(
            dataset_id=uuid4(),
            size=LOOPBACK_MINIMUM_ALLOCATABLE_SIZE,
        )
        self.api.attach_volume(
            volume.blockdevice_id,
            attach_to=self.this_node,
        )
        device_path = self.api.get_device_path(volume.blockdevice_id)
        assert_discovered_state(
            self, self.deployer,
            expected_discovered_datasets=[
                DiscoveredDataset(
                    state=DatasetStates.ATTACHED_NO_FILESYSTEM,
                    dataset_id=volume.dataset_id,
                    blockdevice_id=volume.blockdevice_id,
                    maximum_size=LOOPBACK_MINIMUM_ALLOCATABLE_SIZE,
                    device_path=device_path,
                ),
            ],
        )


@implementer(IBlockDeviceAPI)
class UnusableAPI(object):
    """
    A non-implementation of ``IBlockDeviceAPI`` where it is explicitly required
    that the object not be used for anything.
    """


@implementer(ICalculator)
class RecordingCalculator(object):
    """
    An ``ICalculator`` that records the datasets passed to it, and calculates a
    fixed change.
    """
    def __init__(self, expected_changes):
        self.expected_changes = expected_changes

    def calculate_changes_for_datasets(
        self, discovered_datasets, desired_datasets,
    ):
        self.discovered_datasets = discovered_datasets
        self.desired_datasets = desired_datasets
        return self.expected_changes


def make_icalculator_tests(calculator_factory):
    """
    Make a test case to test an ``ICalculator`` implementation.

    :param calculator_factory: Factory to make an ``ICalculator`` provider.
    :type calculator_factory: No argument ``callable``.

    :return: A ``TestCase`` subclass.
    """
    class ICalculatorTests(TestCase):
        """
        Tests of an ``ICalculator`` implementation.
        """
        def test_interface(self):
            """
            The ``ICalculator`` implemention actually implements the interface.
            """
            verifyObject(ICalculator, calculator_factory())

        @given(
            discovered_datasets=builds(
                dataset_map_from_iterable,
                lists(DISCOVERED_DATASET_STRATEGY),
            ),
            desired_datasets=builds(
                dataset_map_from_iterable,
                lists(DESIRED_DATASET_STRATEGY),
            ),
        )
        def test_returns_changes(self, discovered_datasets, desired_datasets):
            """
            ``ICalculator.calculate_changes_for_datasets`` returns a
            ``IStateChange``.
            """
            calculator = calculator_factory()
            changes = calculator.calculate_changes_for_datasets(
                discovered_datasets=discovered_datasets,
                desired_datasets=desired_datasets)
            self.assertTrue(IStateChange.providedBy(changes))

    return ICalculatorTests


class BlockDeviceCalculatorInterfaceTests(
    make_icalculator_tests(BlockDeviceCalculator)
):
    """
    Tests for ``BlockDeviceCalculator``'s implementation of ``ICalculator``.
    """


class RecordingCalculatorInterfaceTests(
    make_icalculator_tests(lambda: RecordingCalculator(NOTHING_TO_DO))
):
    """
    Tests for ``RecordingCalculator``'s implementation of ``ICalculator``.
    """


def compare_dataset_state(discovered_dataset, desired_dataset):
    """
    Compare a discovered dataset to a desired dataset to determine if they have
    converged.

    .. note:: This ignores ``maximum_size`` as we don't support resizing yet.

    :return: ``bool`` indicating if the datasets correspond.
    """
    if discovered_dataset is None:
        return (
            desired_dataset is None or
            desired_dataset.state == DatasetStates.DELETED
        )
    if desired_dataset is None:
        return discovered_dataset.state == DatasetStates.NON_MANIFEST
    if discovered_dataset.state != desired_dataset.state:
        return False
    if discovered_dataset.state == DatasetStates.MOUNTED:
        return discovered_dataset.mount_point == desired_dataset.mount_point
    elif discovered_dataset.state == DatasetStates.NON_MANIFEST:
        return True
    elif discovered_dataset.state == DatasetStates.DELETED:
        return True
    else:
        raise ValueError("Impossible dataset states: {} {}".format(
            discovered_dataset, desired_dataset,
        ))


def compare_dataset_states(discovered_datasets, desired_datasets):
    """
    Compare discovered and desired state of datasets to determine if they have
    converged.

    .. note:: This ignores ``maximum_size`` as we don't support resizing yet.

    :return: ``bool`` indicating if the datasets correspond.
    """
    for dataset_id in set(discovered_datasets) | set(desired_datasets):
        desired_dataset = desired_datasets.get(dataset_id)
        discovered_dataset = discovered_datasets.get(dataset_id)
        if not compare_dataset_state(
            discovered_dataset=discovered_dataset,
            desired_dataset=desired_dataset,
        ):
            return False
    return True


@attributes(["iteration_count"])
class DidNotConverge(Exception):
    """
    Raised if running convergence with an ``ICalculator`` does not converge
    in the specified number of iterations.

    :ivar iteration_count: The count of iterations before this was raised.
    """


class BlockDeviceCalculatorTests(TestCase):
    """
    Tests for ``BlockDeviceCalculator``.
    """
    def setUp(self):
        super(BlockDeviceCalculatorTests, self).setUp()
        self.deployer = create_blockdevicedeployer(self)

    def teardown_example(self, token):
        """
        Cleanup after running a hypothesis example.
        """
        umount_all(self.deployer.mountroot)
        detach_destroy_volumes(self.deployer.block_device_api)

    def current_datasets(self):
        """
        Return the current state of datasets from the deployer.
        """
        return self.successResultOf(self.deployer.discover_state(
            DeploymentState(nodes={
                NodeState(
                    uuid=self.deployer.node_uuid,
                    hostname=self.deployer.hostname,
                ),
            }),
        )).datasets

    def run_convergence_step(self, desired_datasets):
        """
        Run one step of the calculator.

        :param desired_datasets: The dataset state to converge to.
        :type desired_datasets: Mapping from ``UUID`` to ``DesiredDataset``.
        """
        local_datasets = self.current_datasets()
        changes = self.deployer.calculator.calculate_changes_for_datasets(
            discovered_datasets=local_datasets,
            desired_datasets=desired_datasets,
        )
        note("Running changes: {changes}".format(changes=changes))
        self.successResultOf(run_state_change(changes, self.deployer))

    def run_to_convergence(self, desired_datasets, max_iterations=20):
        """
        Run the calculator until it converges on the desired state.

        :param desired_datasets: The dataset state to converge to.
        :type desired_datasets: Mapping from ``UUID`` to ``DesiredDataset``.
        :param int max_iterations: The maximum number of steps to iterate.
            Defaults to 20 on the assumption that iterations are cheap, and
            that there will always be fewer than 20 steps to transition from
            one desired state to another if there are no bugs.
        """
        for _ in range(max_iterations):
            self.run_convergence_step(
                dataset_map_from_iterable(desired_datasets))
            note(self.current_datasets())
            if compare_dataset_states(
                self.current_datasets(),
                dataset_map_from_iterable(desired_datasets),
            ):
                break
        else:
            raise DidNotConverge(iteration_count=max_iterations)

    @given(
        two_dataset_states=TWO_DESIRED_DATASET_STRATEGY
    )
    def test_simple_transitions(self, two_dataset_states):
        """
        Given an initial empty state, ``BlockDeviceCalculator`` will converge
        to any ``DesiredDataset``, followed by any other state of the same
        dataset.
        """
        initial_dataset, next_dataset = two_dataset_states

        dataset_id = initial_dataset.dataset_id

        # Set the mountpoint to a real mountpoint in desired dataset states
        # that have a mount point attribute.
        mount_point = self.deployer._mountpath_for_dataset_id(
            unicode(dataset_id))
        if getattr(initial_dataset,
                   'mount_point',
                   _NoSuchThing) is not _NoSuchThing:
            initial_dataset = initial_dataset.set(mount_point=mount_point)
        if getattr(next_dataset,
                   'mount_point',
                   _NoSuchThing) is not _NoSuchThing:
            next_dataset = next_dataset.set(mount_point=mount_point)

        # Converge to the initial state.
        try:
            self.run_to_convergence([initial_dataset])
        except DidNotConverge as e:
            self.fail(
                "Did not converge to initial state after %d iterations." %
                e.iteration_count)

        # Converge from the initial state to the next state.
        try:
            self.run_to_convergence([next_dataset])
        except DidNotConverge as e:
            self.fail("Did not converge to next state after %d iterations." %
                      e.iteration_count)

    @given(
        desired_state=sampled_from([
            DatasetStates.MOUNTED, DatasetStates.NON_MANIFEST,
            DatasetStates.DELETED,
        ]),
        discovered_state=sampled_from(
            DiscoveredDataset.__invariant__.attributes_for_tag.keys() +
            [DatasetStates.NON_EXISTENT]
        )
    )
    def test_all_transitions(self, desired_state, discovered_state):
        """
        Transitions are defined from all possible desired states towards
        all possible discovered states.
        """
        assume(desired_state != discovered_state)
        verifyObject(
            IDatasetStateChangeFactory,
            DATASET_TRANSITIONS[desired_state][discovered_state],
        )


def assert_desired_datasets(
    case,
    deployer,
    desired_manifestations=(),
    local_datasets=(),
    local_applications=(),
    additional_node_config=set(),
    expected_datasets=(),
    leases=Leases(),
):
    """
    Assert that ``calculate_changes`` calculates the given desired datasets
    invoked with the given state and configuration.

    :param TestCase test_case: The ``TestCase`` which is being run.
    :param BlockDeviceDeployer deployer: The deployer that will be asked to
        calculate the desired datasets.
    :param desired_manifestations: Manifestations to include in the local nodes
        configuration.
    :type desired_manifestations: iterable of ``Manifestations``
    :param local_datasets: Datasets to include in the local node's state.
    :type local_datasets: iterable of ``DiscoveredDataset``s
    :param local_applications: Location to include in the local node's state.
    :type local_applications: iterable of ``Application``s
    :param additonal_node_config: Additional nodes to include in the cluster
        configration.
    :type additional_node_config: ``set`` of ``Node``s
    :param Leases leases: Leases to include in the cluster configration.
    """
    calculator = RecordingCalculator(NOTHING_TO_DO)
    deployer = deployer.set(calculator=calculator)
    cluster_configuration = Deployment(
        nodes={
            Node(
                uuid=deployer.node_uuid,
                hostname=deployer.hostname,
                manifestations={
                    manifestation.dataset.dataset_id: manifestation
                    for manifestation in desired_manifestations
                },
            ),
        } | additional_node_config,
        leases=leases,
    )

    local_state = BlockDeviceDeployerLocalState(
        node_uuid=deployer.node_uuid,
        hostname=deployer.hostname,
        datasets={dataset.dataset_id: dataset
                  for dataset in local_datasets},
    )
    node_state, nonmanifest_datasets = local_state.shared_state_changes()
    cluster_state = DeploymentState(
        nodes={node_state.set(applications=local_applications)},
        nonmanifest_datasets=nonmanifest_datasets.datasets,
    )

    deployer.calculate_changes(
        configuration=cluster_configuration,
        cluster_state=cluster_state,
        local_state=local_state,
    )
    case.assertEqual(
        {dataset.dataset_id: dataset
         for dataset in expected_datasets},
        calculator.desired_datasets,
    )


class CalculateDesiredStateTests(TestCase):
    """
    Tests for ``BlockDeviceDeployer._calculate_desired_state``.
    """
    def setUp(self):
        super(CalculateDesiredStateTests, self).setUp()
        self.hostname = ScenarioMixin.NODE
        self.node_uuid = ScenarioMixin.NODE_UUID
        self.api = UnusableAPI()
        self.deployer = BlockDeviceDeployer(
            node_uuid=self.node_uuid,
            hostname=self.hostname,
            block_device_api=self.api,
            mountroot=FilePath('/flocker'),
        )

    def test_no_manifestations(self):
        """
        If there are no Manifestations on this node, then
        there are no desired datasets calculated.
        """
        assert_desired_datasets(
            self, self.deployer,
            desired_manifestations=[],
            expected_datasets=[],
        )

    def test_manifestation(self):
        """
        If there is a manifesation configured on this node, then the
        corresponding desired dataset has a state of ``MOUNTED``.
        """
        assert_desired_datasets(
            self, self.deployer,
            desired_manifestations=[ScenarioMixin.MANIFESTATION],
            expected_datasets=[ScenarioMixin.MOUNTED_DESIRED_DATASET],
        )

    def test_manifestation_metadata(self):
        """
        If there is a manifesation configured with metadata on this node, then
        the corresponding desired dataset has that metadata.
        """
        assert_desired_datasets(
            self, self.deployer,
            desired_manifestations=[ScenarioMixin.MANIFESTATION.transform(
                ['dataset', 'metadata'], ScenarioMixin.METADATA,
            )],
            expected_datasets=[ScenarioMixin.MOUNTED_DESIRED_DATASET.transform(
                ['metadata'], ScenarioMixin.METADATA,
            )],
        )

    def test_manifestation_default_size(self):
        """
        If there is a manifesation configured on this node without a size, then
        the corresponding desired dataset has a size fixed to the
        minimum allowed Rackspace volume size.

        XXX: Make the default size configurable.  FLOC-2679
        """
        expected_size = int(RACKSPACE_MINIMUM_VOLUME_SIZE.bytes)
        assert_desired_datasets(
            self, self.deployer,
            desired_manifestations=[
                ScenarioMixin.MANIFESTATION.transform(
                    ["dataset", "maximum_size"], lambda _: None,
                ),
            ],
            expected_datasets=[
                ScenarioMixin.MOUNTED_DESIRED_DATASET.transform(
                    ['maximum_size'], expected_size,
                ),
            ],
        )

    def test_deleted_dataset(self):
        """
        If there is a dataset that is configured as deleted on this node, the
        corresponding dataset has a desired state of ``DELETED``.
        """
        assert_desired_datasets(
            self, self.deployer,
            desired_manifestations=[
                ScenarioMixin.MANIFESTATION.transform(
                    ["dataset", "deleted"], True,
                    ['dataset', 'metadata'], ScenarioMixin.METADATA,
                ),
            ],
            local_datasets=[],
            expected_datasets=[
                DesiredDataset(
                    state=DatasetStates.DELETED,
                    dataset_id=ScenarioMixin.DATASET_ID,
                    metadata=ScenarioMixin.METADATA,
                ),
            ],
        )

    @given(
        expected_size=integers(min_value=0),
    )
    def test_leased_mounted_manifestation(self, expected_size):
        """
        If there is a lease for a mounted dataset present on node, there is a
        corresponding desired dataset that has a state of ``MOUNTED`` even if
        the configuration of the node doesn't mention the dataset.
        """
        assert_desired_datasets(
            self, self.deployer,
            desired_manifestations=[],
            local_datasets=[
                ScenarioMixin.MOUNTED_DISCOVERED_DATASET.transform(
                    ['maximum_size'], expected_size,
                ),
            ],
            expected_datasets=[
                ScenarioMixin.MOUNTED_DESIRED_DATASET.transform(
                    ['maximum_size'], expected_size,
                ),
            ],
            leases=Leases().acquire(
                now=datetime.now(tz=UTC),
                dataset_id=ScenarioMixin.DATASET_ID,
                node_id=self.deployer.node_uuid,
            )
        )

    @given(
        local_dataset=DISCOVERED_DATASET_STRATEGY.filter(
            lambda dataset: dataset.state != DatasetStates.MOUNTED,
        ),
    )
    def test_leased_not_mounted(self, local_dataset):
        """
        If there is a lease for a dataset that isn't mounted on the node and
        the dataset isn't requested in the configuration of the node, there is
        not a corresponding desired dataset.
        """
        assert_desired_datasets(
            self, self.deployer,
            desired_manifestations=[],
            local_datasets=[local_dataset],
            expected_datasets=[],
            leases=Leases().acquire(
                now=datetime.now(tz=UTC),
                dataset_id=local_dataset.dataset_id,
                node_id=self.deployer.node_uuid,
            )
        )

    def test_lease_elsewhere(self):
        """
        If there is a lease for a dataset on another node, there isn't a
        corresponding desired dataset.
        """
        assert_desired_datasets(
            self, self.deployer,
            local_datasets=[
                ScenarioMixin.MOUNTED_DISCOVERED_DATASET,
            ],
            expected_datasets=[],
            leases=Leases().acquire(
                now=datetime.now(tz=UTC),
                dataset_id=ScenarioMixin.DATASET_ID,
                node_id=uuid4(),
            )
        )

    def test_application_mounted_manifestation(self):
        """
        If there is an application with attached volume, there is a
        corresponding desired dataset that has a state of ``MOUNTED``.
        """
        assert_desired_datasets(
            self, self.deployer,
            desired_manifestations=[],
            local_datasets=[
                ScenarioMixin.MOUNTED_DISCOVERED_DATASET,
            ],
            local_applications=[
                Application(
                    name=u"myapplication",
                    image=DockerImage.from_string(u"image"),
                    volume=AttachedVolume(
                        manifestation=ScenarioMixin.MANIFESTATION,
                        mountpoint=FilePath(b"/data")
                    ),
                ),
            ],
            expected_datasets=[
                ScenarioMixin.MOUNTED_DESIRED_DATASET,
            ],
        )

    @given(
        expected_size=integers(min_value=0),
    )
    def test_leased_manifestation(self, expected_size):
        """
        If there is a manifesation on this node and lease for the corresponding
        volume for this node, then the corresponding desired dataset has a
        state of ``MOUNTED`` and the associated size corresponds to the
        discovered dataset.
        """
        assert_desired_datasets(
            self, self.deployer,
            desired_manifestations=[ScenarioMixin.MANIFESTATION],
            local_datasets=[
                ScenarioMixin.MOUNTED_DISCOVERED_DATASET.transform(
                    ['maximum_size'], expected_size,
                ),
            ],
            expected_datasets=[
                ScenarioMixin.MOUNTED_DESIRED_DATASET.transform(
                    ['maximum_size'], expected_size,
                ),
            ],
            leases=Leases().acquire(
                now=datetime.now(tz=UTC),
                dataset_id=ScenarioMixin.DATASET_ID,
                node_id=self.deployer.node_uuid,
            )
        )

    def test_deleted_leased_manifestation(self):
        """
        If there is a manfestation on this node that is configured as deleted
        and there is a lease on the volume for this node, the corresponding
        desired dataset has a state of ``MOUNTED``.
        """
        assert_desired_datasets(
            self, self.deployer,
            desired_manifestations=[
                ScenarioMixin.MANIFESTATION.transform(
                    ["dataset"], lambda d: d.set(deleted=True)
                ),
            ],
            local_datasets=[
                ScenarioMixin.MOUNTED_DISCOVERED_DATASET,
            ],
            expected_datasets=[
                ScenarioMixin.MOUNTED_DESIRED_DATASET,
            ],
            leases=Leases().acquire(
                now=datetime.now(tz=UTC),
                dataset_id=ScenarioMixin.DATASET_ID,
                node_id=self.deployer.node_uuid,
            )
        )


def assert_calculated_changes(
        case, node_state, node_config, nonmanifest_datasets, expected_changes,
        additional_node_states=frozenset(), leases=Leases(),
        discovered_datasets=None,
):
    """
    Assert that ``BlockDeviceDeployer`` calculates certain changes in a certain
    circumstance.

    :param discovered_datasets: Collection of ``DiscoveredDataset`` to
        expose as local state.
    :see: ``assert_calculated_changes_for_deployer``.
    """
    api = UnusableAPI()

    deployer = BlockDeviceDeployer(
        node_uuid=node_state.uuid,
        hostname=node_state.hostname,
        block_device_api=api,
    )

    cluster_state = compute_cluster_state(node_state, additional_node_states,
                                          nonmanifest_datasets)

    if discovered_datasets is None:
        local_state = local_state_from_shared_state(
            node_state=node_state,
            nonmanifest_datasets=cluster_state.nonmanifest_datasets,
        )
    else:
        local_state = BlockDeviceDeployerLocalState(
            node_uuid=node_state.uuid,
            hostname=node_state.hostname,
            datasets=dataset_map_from_iterable(discovered_datasets),
        )
        case.assertEqual(
            local_state.shared_state_changes(),
            (node_state.set("applications", None), NonManifestDatasets(
                datasets=cluster_state.nonmanifest_datasets)),
            "Inconsistent test data."
        )

    return assert_calculated_changes_for_deployer(
        case, deployer, node_state, node_config,
        nonmanifest_datasets, additional_node_states, set(),
        expected_changes, local_state, leases=leases,
    )


def _create_blockdevice_id_for_test(dataset_id):
    """
    Generates a blockdevice_id from a dataset_id for tests that do not use an
    ``IBlockDeviceAPI``.

    :param dataset_id: A unicode or uuid dataset_id to generate the
        blockdevice_id for.
    """
    return "blockdevice-" + unicode(dataset_id)


class ScenarioMixin(object):
    """
    A mixin for tests which defines some basic Flocker cluster state.
    """
    DATASET_ID = uuid4()
    BLOCKDEVICE_ID = _create_blockdevice_id_for_test(DATASET_ID)
    NODE = u"192.0.2.1"
    NODE_UUID = uuid4()

    METADATA = {u"I'm so meta": u"even this acronym"}

    MANIFESTATION = Manifestation(
        dataset=Dataset(
            dataset_id=unicode(DATASET_ID),
            maximum_size=int(REALISTIC_BLOCKDEVICE_SIZE.to_Byte()),
        ),
        primary=True,
    )

    # The state of a single node which has a single primary manifestation for a
    # dataset.  Common starting point for several of the test scenarios.
    ONE_DATASET_STATE = NodeState(
        hostname=NODE,
        uuid=NODE_UUID,
        manifestations={
            unicode(DATASET_ID): MANIFESTATION,
        },
        paths={
            unicode(DATASET_ID):
            FilePath(b"/flocker/").child(bytes(DATASET_ID)),
        },
        devices={
            DATASET_ID: FilePath(b"/dev/sda"),
        },
        applications=[],
    )

    MOUNT_ROOT = FilePath('/flocker')
    MOUNTED_DISCOVERED_DATASET = DiscoveredDataset(
        dataset_id=DATASET_ID,
        blockdevice_id=BLOCKDEVICE_ID,
        state=DatasetStates.MOUNTED,
        maximum_size=int(REALISTIC_BLOCKDEVICE_SIZE.bytes),
        device_path=FilePath('/dev/xvdf'),
        mount_point=MOUNT_ROOT,
    )
    MOUNTED_DESIRED_DATASET = DesiredDataset(
        state=DatasetStates.MOUNTED,
        dataset_id=DATASET_ID,
        maximum_size=int(REALISTIC_BLOCKDEVICE_SIZE.bytes),
        mount_point=MOUNT_ROOT.child(
            unicode(DATASET_ID)
        ),
    )


def add_application_with_volume(node_state):
    """
    Add a matching application that has the current dataset attached as a
    volume.

    :param NodeState node_state: Has dataset with ID ``DATASET_ID``.

    :return NodeState: With ``Application`` added.
    """
    manifestation = list(node_state.manifestations.values())[0]
    return node_state.set(
        "applications", {Application(
            name=u"myapplication",
            image=DockerImage.from_string(u"image"),
            volume=AttachedVolume(manifestation=manifestation,
                                  mountpoint=FilePath(b"/data")))})


def create_test_blockdevice_volume_for_dataset_id(dataset_id,
                                                  attached_to=None):
    """
    Create a fake ``BlockDeviceVolume`` for the given ``dataset_id``,
    attached to the given node.

    :param dataset_id: A unicode or uuid dataset_id to generate the
        blockdevice_id for.
    :param unicode attached_to: The compute_instance_id this volume should be
        attached to.
    """

    return BlockDeviceVolume(
        blockdevice_id=_create_blockdevice_id_for_test(dataset_id),
        size=int(REALISTIC_BLOCKDEVICE_SIZE.to_Byte()),
        attached_to=attached_to,
        dataset_id=UUID(dataset_id))


@implementer(ILocalState)
def local_state_from_shared_state(
    node_state,
    nonmanifest_datasets,
):
    """
    Convert the state as reported by
    ``BlockDeviceDeployerLocalState.shared_state_changes`` to a
    ``BlockDeviceDeployerLocalState`` instance.

    This exists so that tests that provide the former can be used
    with an implementation that expects the former.

    .. warning:: This function is a terrible idea and should be thrown out ASAP
    to be replaced by the real thing.
    """
    datasets = {}
    for dataset_id, dataset in nonmanifest_datasets.items():
        dataset_id = UUID(dataset_id)
        if dataset_id in node_state.devices:
            datasets[dataset_id] = DiscoveredDataset(
                state=DatasetStates.ATTACHED,
                dataset_id=dataset_id,
                maximum_size=dataset.maximum_size or 0,
                device_path=node_state.devices[dataset_id],
                blockdevice_id=_create_blockdevice_id_for_test(dataset_id),
            )
        else:
            datasets[dataset_id] = DiscoveredDataset(
                state=DatasetStates.NON_MANIFEST,
                dataset_id=dataset_id,
                maximum_size=dataset.maximum_size or 0,
                blockdevice_id=_create_blockdevice_id_for_test(dataset_id),
            )

    if node_state.manifestations is not None:
        for dataset_id, manifestation in node_state.manifestations.items():
            dataset_id = UUID(dataset_id)
            datasets[dataset_id] = DiscoveredDataset(
                state=DatasetStates.MOUNTED,
                dataset_id=dataset_id,
                maximum_size=manifestation.dataset.maximum_size or 0,
                device_path=node_state.devices[dataset_id],
                blockdevice_id=_create_blockdevice_id_for_test(dataset_id),
                mount_point=node_state.paths[unicode(dataset_id)],
            )

    return BlockDeviceDeployerLocalState(
        hostname=node_state.hostname,
        node_uuid=node_state.uuid,
        datasets=datasets,
    )


class LocalStateFromSharedStateTests(TestCase):
    """
    Tests for ``local_state_from_shared_state``.
    """
    @given(
        local_state=builds(
            BlockDeviceDeployerLocalState,
            node_uuid=uuids(),
            hostname=text(),
            datasets=lists(
                DISCOVERED_DATASET_STRATEGY,
            ).map(dataset_map_from_iterable),
        )
    )
    def test_round_trip(self, local_state):
        """
        Calling ``local_state_from_shared_state`` followed by ``
        ``BlockDeviceDeployerLocalState.shared_state_changes`` on
        the state changes of a ``BlockDeviceDeployerLocalState`` is
        idempotent.
        """
        node_state, nonmanifest_datasets = local_state.shared_state_changes()
        fake_local_state = local_state_from_shared_state(
            node_state=node_state,
            nonmanifest_datasets=nonmanifest_datasets.datasets,
        )
        self.assertEqual(local_state.shared_state_changes(),
                         fake_local_state.shared_state_changes())


class BlockDeviceDeployerAlreadyConvergedCalculateChangesTests(
        TestCase, ScenarioMixin
):
    """
    Tests for the cases of ``BlockDeviceDeployer.calculate_changes`` where no
    changes are necessary because the local state already matches the desired
    configuration.
    """
    def test_no_changes(self):
        """
        ``BlockDeviceDeployer.calculate_changes`` calculates no changes when
        the local state is already converged with the desired configuration.
        """
        local_state = self.ONE_DATASET_STATE
        local_config = to_node(local_state)

        assert_calculated_changes(
            self, local_state, local_config, set(),
            NOTHING_TO_DO,
        )

    def test_deleted_ignored(self):
        """
        Deleted datasets for which no corresponding volumes exist do not result
        in any convergence operations.
        """
        local_state = self.ONE_DATASET_STATE.transform(
            # Remove the dataset.  This reflects its deletedness.
            ["manifestations", unicode(self.DATASET_ID)], discard,
            # Remove its device too.
            ["devices", self.DATASET_ID], discard,
            # Remove its mountpoint too.
            ["paths", unicode(self.DATASET_ID)], discard,
        )

        local_config = to_node(self.ONE_DATASET_STATE).transform(
            ["manifestations", unicode(self.DATASET_ID), "dataset"],
            lambda d: d.set(
                # Mark it as deleted in the configuration.
                deleted=True,
                # Change a bunch of other things too.  They shouldn't matter.
                maximum_size=d.maximum_size * 2,
                metadata={u"foo": u"bar"},
            )
        )

        assert_calculated_changes(
            self, local_state, local_config,
            nonmanifest_datasets={},
            expected_changes=in_parallel(changes=[]),
        )


class BlockDeviceDeployerIgnorantCalculateChangesTests(
        TestCase, ScenarioMixin
):
    """
    Tests for the cases of ``BlockDeviceDeployer.calculate_changes`` where no
    changes can be calculated because application state is unknown.
    """
    def test_unknown_applications(self):
        """
        If applications are unknown, no changes are calculated.
        """
        # We're ignorant about application state:
        local_state = NodeState(
            hostname=self.NODE, uuid=self.NODE_UUID, applications=None)

        # We want to create a dataset:
        local_config = to_node(self.ONE_DATASET_STATE)

        assert_calculated_changes(self, local_state, local_config, set(),
                                  in_parallel(changes=[]))

    def test_another_node_ignorant(self):
        """
        If a different node is ignorant about its state, it is still possible
        to calculate state for the current node.
        """
        local_state = self.ONE_DATASET_STATE
        local_config = to_node(local_state).transform(
            ["manifestations", unicode(self.DATASET_ID), "dataset", "deleted"],
            True
        )
        assert_calculated_changes(
            self, local_state, local_config, set(),
            in_parallel(changes=[
                UnmountBlockDevice(dataset_id=self.DATASET_ID,
                                   blockdevice_id=self.BLOCKDEVICE_ID)
            ]),
            # Another node which is ignorant about its state:
            set([NodeState(hostname=u"1.2.3.4", uuid=uuid4())])
        )


class BlockDeviceDeployerDestructionCalculateChangesTests(
        TestCase, ScenarioMixin
):
    """
    Tests for ``BlockDeviceDeployer.calculate_changes`` in the cases relating
    to dataset destruction.
    """
    def test_deleted_dataset_volume_mounted(self):
        """
        If the configuration indicates a dataset with a primary manifestation
        on the node has been deleted and the volume associated with that
        dataset is mounted, ``BlockDeviceDeployer.calculate_changes`` returns
        a ``UnmountBlockDevice`` state change operation.
        """
        local_state = self.ONE_DATASET_STATE
        local_config = to_node(local_state).transform(
            ["manifestations", unicode(self.DATASET_ID), "dataset", "deleted"],
            True
        )
        assert_calculated_changes(
            self, local_state, local_config, set(),
            in_parallel(changes=[
                UnmountBlockDevice(dataset_id=self.DATASET_ID,
                                   blockdevice_id=self.BLOCKDEVICE_ID)
            ]),
            discovered_datasets=[
                DiscoveredDataset(
                    state=DatasetStates.MOUNTED,
                    dataset_id=self.DATASET_ID,
                    blockdevice_id=self.BLOCKDEVICE_ID,
                    maximum_size=int(REALISTIC_BLOCKDEVICE_SIZE.to_Byte()),
                    device_path=FilePath(b"/dev/sda"),
                    mount_point=FilePath(b"/flocker").child(
                        bytes(self.DATASET_ID),
                    ),
                ),
            ],
        )

    def test_deleted_dataset_volume_detached(self):
        """
        If the configuration indicates a dataset with a primary manifestation
        on the node has been deleted and the volume associated with that
        dataset still exists but is not attached,
        ``BlockDeviceDeployer.calculate_changes`` returns a
        ``DestroyVolume`` state change operation.
        """
        local_state = self.ONE_DATASET_STATE.transform(
            ["manifestations", unicode(self.DATASET_ID)], discard,
            ["paths"], {},
            ["devices"], {},
        )
        local_config = to_node(self.ONE_DATASET_STATE).transform(
            ["manifestations", unicode(self.DATASET_ID), "dataset", "deleted"],
            True
        )
        assert_calculated_changes(
            self, local_state, local_config,
            nonmanifest_datasets=[
                self.MANIFESTATION.dataset,
            ],
            expected_changes=in_parallel(changes=[
                DestroyVolume(blockdevice_id=self.BLOCKDEVICE_ID)
            ]),
            discovered_datasets=[
                DiscoveredDataset(
                    state=DatasetStates.NON_MANIFEST,
                    dataset_id=self.DATASET_ID,
                    blockdevice_id=self.BLOCKDEVICE_ID,
                    maximum_size=int(REALISTIC_BLOCKDEVICE_SIZE.to_Byte()),
                ),
            ],
        )

    def test_deleted_dataset_belongs_to_other_node(self):
        """
        If a dataset with a primary manifestation on one node is marked as
        deleted in the configuration, the ``BlockDeviceDeployer`` for a
        different node does not return a ``DestroyVolume`` from its
        ``calculate_necessary_state_changes`` for that dataset.
        """
        other_node = u"192.0.2.2"
        node_state = self.ONE_DATASET_STATE
        cluster_state = DeploymentState(
            nodes={node_state}
        )

        node_config = to_node(node_state).transform(
            ["manifestations", unicode(self.DATASET_ID), "dataset", "deleted"],
            True
        )
        cluster_configuration = Deployment(
            nodes={node_config}
        )

        api = loopbackblockdeviceapi_for_test(self)
        volume = api.create_volume(
            dataset_id=self.DATASET_ID, size=LOOPBACK_MINIMUM_ALLOCATABLE_SIZE
        )
        api.attach_volume(volume.blockdevice_id, self.NODE)

        deployer = BlockDeviceDeployer(
            # This deployer is responsible for *other_node*, not node.
            hostname=other_node,
            node_uuid=uuid4(),
            block_device_api=api,
        )

        local_state = local_state_from_shared_state(
            node_state=node_state,
            nonmanifest_datasets={},
        )
        changes = deployer.calculate_changes(
            cluster_configuration, cluster_state, local_state)

        self.assertEqual(
            in_parallel(changes=[]),
            changes
        )

    def test_no_delete_if_in_use(self):
        """
        If a dataset has been marked as deleted *and* it is in use by an
        application, no changes are made.
        """
        # Application using a dataset:
        local_state = add_application_with_volume(self.ONE_DATASET_STATE)

        # Dataset is deleted:
        local_config = to_node(self.ONE_DATASET_STATE).transform(
            ["manifestations", unicode(self.DATASET_ID), "dataset", "deleted"],
            True)
        local_config = add_application_with_volume(local_config)

        assert_calculated_changes(
            self, local_state, local_config, set(),
            in_parallel(changes=[]),
        )

    def test_no_delete_if_leased(self):
        """
        If a dataset has been marked as deleted *and* it is leased, no changes
        are made.
        """
        # We have a dataset with a lease:
        local_state = self.ONE_DATASET_STATE
        leases = Leases().acquire(datetime.now(tz=UTC), self.DATASET_ID,
                                  self.ONE_DATASET_STATE.uuid)

        # Dataset is deleted:
        local_config = to_node(self.ONE_DATASET_STATE).transform(
            ["manifestations", unicode(self.DATASET_ID), "dataset", "deleted"],
            True)
        local_config = add_application_with_volume(local_config)

        assert_calculated_changes(
            self, local_state, local_config, set(),
            in_parallel(changes=[]), leases=leases,
        )

    def test_deleted_dataset_volume_unmounted(self):
        """
        If the configuration indicates a dataset with a primary manifestation
        on the node has been deleted and the volume associated with that
        dataset is mounted, ``BlockDeviceDeployer.calculate_changes`` returns a
        ``UnmountBlockDevice`` state change operation.
        """
        local_state = self.ONE_DATASET_STATE
        local_config = to_node(local_state).transform(
            ["manifestations", unicode(self.DATASET_ID), "dataset", "deleted"],
            True
        )
        # Remove the manifestation and its mount path.
        local_state = local_state.transform(
            ['manifestations', unicode(self.DATASET_ID)],
            discard
        )
        local_state = local_state.transform(
            ['paths', unicode(self.DATASET_ID)],
            discard
        )
        # Local state shows that there is a device for the (now) non-manifest
        # dataset. i.e it is attached.
        self.assertEqual([self.DATASET_ID], local_state.devices.keys())
        assert_calculated_changes(
            case=self,
            node_state=local_state,
            node_config=local_config,
            # The unmounted dataset has been added back to the non-manifest
            # datasets by discover_state.
            nonmanifest_datasets=[
                self.MANIFESTATION.dataset
            ],
            expected_changes=in_parallel(
                changes=[
                    DetachVolume(
                        dataset_id=self.DATASET_ID,
                        blockdevice_id=self.BLOCKDEVICE_ID,
                    )
                ]
            ),
            discovered_datasets=[
                DiscoveredDataset(
                    state=DatasetStates.ATTACHED,
                    dataset_id=self.DATASET_ID,
                    blockdevice_id=_create_blockdevice_id_for_test(
                        self.DATASET_ID),
                    maximum_size=int(REALISTIC_BLOCKDEVICE_SIZE.to_Byte()),
                    device_path=FilePath(b"/dev/sda"),
                ),
            ],

        )

    def test_deleted_dataset_volume_no_filesystem(self):
        """
        If the configuration indicates a dataset with a primary manifestation
        on the node has been deleted and the volume associated with that
        dataset is attached but has no filesystem,
        ``BlockDeviceDeployer.calculate_changes`` returns a ``DetachVolume``
        state change operation.
        """
        local_state = self.ONE_DATASET_STATE
        local_config = to_node(local_state).transform(
            ["manifestations", unicode(self.DATASET_ID), "dataset", "deleted"],
            True
        )
        # Remove the manifestation and its mount path.
        local_state = local_state.transform(
            ['manifestations', unicode(self.DATASET_ID)],
            discard
        )
        local_state = local_state.transform(
            ['paths', unicode(self.DATASET_ID)],
            discard
        )
        device = FilePath(b"/dev/sda")

        # Local state shows that there is a device for the (now) non-manifest
        # dataset. i.e it is attached.
        self.assertEqual([self.DATASET_ID], local_state.devices.keys())
        assert_calculated_changes(
            case=self,
            node_state=local_state,
            node_config=local_config,
            # The unmounted dataset has been added back to the non-manifest
            # datasets by discover_state.
            nonmanifest_datasets=[
                self.MANIFESTATION.dataset
            ],
            expected_changes=in_parallel(
                changes=[
                    DetachVolume(
                        dataset_id=self.DATASET_ID,
                        blockdevice_id=self.BLOCKDEVICE_ID,
                    )
                ]
            ),
            discovered_datasets=[
                DiscoveredDataset(
                    state=DatasetStates.ATTACHED_NO_FILESYSTEM,
                    dataset_id=self.DATASET_ID,
                    blockdevice_id=_create_blockdevice_id_for_test(
                        self.DATASET_ID),
                    maximum_size=int(REALISTIC_BLOCKDEVICE_SIZE.to_Byte()),
                    device_path=device,
                ),
            ],

        )


class BlockDeviceDeployerAttachCalculateChangesTests(
        TestCase, ScenarioMixin
):
    """
    Tests for ``BlockDeviceDeployer.calculate_changes`` in the cases relating
    to attaching existing datasets.
    """
    def test_attach_existing_nonmanifest(self):
        """
        If a dataset exists but is not manifest anywhere in the cluster and the
        configuration specifies it should be manifest on the deployer's node,
        ``BlockDeviceDeployer.calculate_changes`` returns state changes to
        attach that dataset to its node and then mount its filesystem.
        """
        deployer = create_blockdevicedeployer(
            self, hostname=self.NODE, node_uuid=self.NODE_UUID
        )
        # Give it a configuration that says a dataset should have a
        # manifestation on the deployer's node.
        node_config = to_node(self.ONE_DATASET_STATE)
        cluster_config = Deployment(nodes={node_config})

        # Give the node an empty state.
        node_state = self.ONE_DATASET_STATE.transform(
            ["manifestations", unicode(self.DATASET_ID)], discard
        ).transform(
            ["devices", self.DATASET_ID], discard
        )

        # Take the dataset in the configuration and make it part of the
        # cluster's non-manifest datasets state.
        manifestation = node_config.manifestations[unicode(self.DATASET_ID)]
        dataset = manifestation.dataset
        nonmanifest_datasets = {
            unicode(dataset.dataset_id): dataset,
        }
        cluster_state = DeploymentState(
            nodes={node_state},
            nonmanifest_datasets=nonmanifest_datasets,
        )

        local_state = local_state_from_shared_state(
            node_state=node_state,
            nonmanifest_datasets=cluster_state.nonmanifest_datasets,
        )
        changes = deployer.calculate_changes(
            cluster_config, cluster_state, local_state)
        self.assertEqual(
            in_parallel(changes=[
                AttachVolume(
                    dataset_id=UUID(dataset.dataset_id),
                    blockdevice_id=_create_blockdevice_id_for_test(
                        dataset.dataset_id)
                ),
            ]),
            changes
        )


class BlockDeviceDeployerMountCalculateChangesTests(
    TestCase, ScenarioMixin
):
    """
    Tests for ``BlockDeviceDeployer.calculate_changes`` in the cases relating
    to mounting of filesystems.
    """
    def test_mount_manifestation(self):
        """
        If the volume for a dataset is attached to the node but the filesystem
        is not mounted and the configuration says the dataset is meant to be
        manifest on the node, ``BlockDeviceDeployer.calculate_changes`` returns
        a state change to mount the filesystem.
        """
        # Give it a state that says the volume is attached but nothing is
        # mounted.
        device = FilePath(b"/dev/sda")
        node_state = self.ONE_DATASET_STATE.set(
            manifestations={},
            paths={},
            devices={self.DATASET_ID: device},
        )

        # Give it a configuration that says there should be a manifestation.
        node_config = to_node(self.ONE_DATASET_STATE)

        assert_calculated_changes(
            self, node_state, node_config,
            {Dataset(dataset_id=unicode(self.DATASET_ID),
                     maximum_size=LOOPBACK_MINIMUM_ALLOCATABLE_SIZE)},
            in_parallel(changes=[
                MountBlockDevice(
                    dataset_id=self.DATASET_ID,
                    device_path=device,
                    mountpoint=FilePath(b"/flocker/").child(
                        bytes(self.DATASET_ID)
                    )
                ),
            ]),
            discovered_datasets=[
                DiscoveredDataset(
                    state=DatasetStates.ATTACHED,
                    dataset_id=self.DATASET_ID,
                    blockdevice_id=_create_blockdevice_id_for_test(
                        self.DATASET_ID),
                    maximum_size=LOOPBACK_MINIMUM_ALLOCATABLE_SIZE,
                    device_path=device,
                ),
            ],

        )


class BlockDeviceDeployerCreateFilesystemCalculateChangesTests(
    TestCase, ScenarioMixin
):
    """
    Tests for ``BlockDeviceDeployer.calculate_changes`` in the cases relating
    to creation of filesystems.
    """
    def test_create_filesystem(self):
        """
        If the volume for a dataset is attached to the node but the filesystem
        does not exist and the configuration says the dataset is meant to be
        manifest on the node, ``BlockDeviceDeployer.calculate_changes`` returns
        a state change to create the filesystem.
        """
        # Give it a state that says the volume is attached but nothing is
        # mounted.
        device = FilePath(b"/dev/sda")
        node_state = self.ONE_DATASET_STATE.set(
            manifestations={},
            paths={},
            devices={self.DATASET_ID: device},
        )

        # Give it a configuration that says there should be a manifestation.
        node_config = to_node(self.ONE_DATASET_STATE)

        assert_calculated_changes(
            self, node_state, node_config,
            {Dataset(dataset_id=unicode(self.DATASET_ID),
                     maximum_size=LOOPBACK_MINIMUM_ALLOCATABLE_SIZE)},
            in_parallel(changes=[
                CreateFilesystem(device=device, filesystem=u"ext4")
            ]),
            discovered_datasets=[
                DiscoveredDataset(
                    state=DatasetStates.ATTACHED_NO_FILESYSTEM,
                    dataset_id=self.DATASET_ID,
                    blockdevice_id=_create_blockdevice_id_for_test(
                        self.DATASET_ID),
                    maximum_size=LOOPBACK_MINIMUM_ALLOCATABLE_SIZE,
                    device_path=device,
                ),
            ],
        )


class BlockDeviceDeployerUnmountCalculateChangesTests(
    TestCase, ScenarioMixin
):
    """
    Tests for ``BlockDeviceDeployer.calculate_changes`` in the cases relating
    to unmounting of filesystems.
    """
    def test_unmount_manifestation(self):
        """
        If the filesystem for a dataset is mounted on the node and the
        configuration says the dataset is not meant to be manifest on that
        node, ``BlockDeviceDeployer.calculate_changes`` returns a state change
        to unmount the filesystem.
        """
        # Give it a state that says it has a manifestation of the dataset.
        node_state = self.ONE_DATASET_STATE

        # Give it a configuration that says it shouldn't have that
        # manifestation.
        node_config = to_node(self.ONE_DATASET_STATE).transform(
            ["manifestations", unicode(self.DATASET_ID)], discard
        )

        assert_calculated_changes(
            self, node_state, node_config, set(),
            in_parallel(changes=[
                UnmountBlockDevice(dataset_id=self.DATASET_ID,
                                   blockdevice_id=self.BLOCKDEVICE_ID)
            ])
        )

    def test_unmount_deleted_manifestation(self):
        """
        If the filesystem for a dataset is mounted on the node and the
        configuration says the dataset is deleted on that node,
        ``BlockDeviceDeployer.calculate_changes`` returns a state change to
        unmount the filesystem.
        """
        # Give it a state that says it has a manifestation of the dataset.
        node_state = self.ONE_DATASET_STATE

        # Give it a configuration that says it shouldn't have that
        # manifestation.
        node_config = to_node(self.ONE_DATASET_STATE).transform(
            ["manifestations", unicode(self.DATASET_ID),
             "dataset", "deleted"], True,
        )

        assert_calculated_changes(
            self, node_state, node_config, set(),
            in_parallel(changes=[
                UnmountBlockDevice(dataset_id=self.DATASET_ID,
                                   blockdevice_id=self.BLOCKDEVICE_ID)
            ])
        )

    def test_no_unmount_if_in_use(self):
        """
        If a dataset should be unmounted *and* it is in use by an application,
        no changes are made.
        """
        # State has a dataset in use by application
        local_state = add_application_with_volume(self.ONE_DATASET_STATE)

        # Give it a configuration that says it shouldn't have that
        # manifestation.
        node_config = to_node(self.ONE_DATASET_STATE).transform(
            ["manifestations", unicode(self.DATASET_ID)], discard
        )

        assert_calculated_changes(
            self, local_state, node_config, set(),
            in_parallel(changes=[]),
        )

    def test_no_unmount_if_leased(self):
        """
        If a dataset should be unmounted *and* it is leased on this node, no
        changes are made.
        """
        # State has a dataset which is leased
        local_state = self.ONE_DATASET_STATE
        leases = Leases().acquire(datetime.now(tz=UTC), self.DATASET_ID,
                                  self.ONE_DATASET_STATE.uuid)

        # Give it a configuration that says it shouldn't have that
        # manifestation.
        node_config = to_node(self.ONE_DATASET_STATE).transform(
            ["manifestations", unicode(self.DATASET_ID)], discard
        )

        assert_calculated_changes(
            self, local_state, node_config, set(),
            in_parallel(changes=[]), leases=leases,
        )

    def test_unmount_manifestation_when_leased_elsewhere(self):
        """
        If the filesystem for a dataset is mounted on the node and the
        configuration says the dataset is not meant to be manifest on that
        node, ``BlockDeviceDeployer.calculate_changes`` returns a state
        change to unmount the filesystem even if there is a lease, as long
        as the lease is for another node.
        """
        # Give it a state that says it has a manifestation of the dataset.
        node_state = self.ONE_DATASET_STATE
        leases = Leases().acquire(datetime.now(tz=UTC), self.DATASET_ID,
                                  uuid4())

        # Give it a configuration that says it shouldn't have that
        # manifestation.
        node_config = to_node(self.ONE_DATASET_STATE).transform(
            ["manifestations", unicode(self.DATASET_ID)], discard
        )

        assert_calculated_changes(
            self, node_state, node_config, set(),
            in_parallel(changes=[
                UnmountBlockDevice(dataset_id=self.DATASET_ID,
                                   blockdevice_id=self.BLOCKDEVICE_ID)
            ]), leases=leases,
        )


class BlockDeviceDeployerCreationCalculateChangesTests(
        TestCase,
        ScenarioMixin
):
    """
    Tests for ``BlockDeviceDeployer.calculate_changes`` in the cases relating
    to dataset creation.
    """
    def test_no_devices_no_local_datasets(self):
        """
        If no devices exist and no datasets are part of the configuration for
        the deployer's node, no state changes are calculated.
        """
        dataset_id = unicode(uuid4())
        manifestation = Manifestation(
            dataset=Dataset(dataset_id=dataset_id), primary=True
        )
        node = u"192.0.2.1"
        node_uuid = uuid4()
        other_node = u"192.0.2.2"
        other_node_uuid = uuid4()
        configuration = Deployment(
            nodes={
                Node(
                    hostname=other_node,
                    uuid=other_node_uuid,
                    manifestations={dataset_id: manifestation},
                )
            }
        )
        state = DeploymentState(nodes=[])
        deployer = create_blockdevicedeployer(
            self, hostname=node, node_uuid=node_uuid
        )
        local_state = local_state_from_shared_state(
            node_state=state.get_node(node_uuid, hostname=node),
            nonmanifest_datasets={},
        )
        changes = deployer.calculate_changes(configuration, state, local_state)
        self.assertEqual(in_parallel(changes=[]), changes)

    def test_no_devices_one_dataset(self):
        """
        If no devices exist but a dataset is part of the configuration for the
        deployer's node, a ``CreateBlockDeviceDataset`` change is calculated.
        """
        uuid = uuid4()
        dataset_id = unicode(uuid4())
        dataset = Dataset(
            dataset_id=dataset_id,
            maximum_size=int(GiB(1).to_Byte().value)
        )
        manifestation = Manifestation(
            dataset=dataset, primary=True
        )
        node = u"192.0.2.1"
        configuration = Deployment(
            nodes={
                Node(
                    uuid=uuid,
                    manifestations={dataset_id: manifestation},
                )
            }
        )
        state = DeploymentState(nodes=[NodeState(
            uuid=uuid, hostname=node, applications=[], manifestations={},
            devices={}, paths={})])
        deployer = create_blockdevicedeployer(
            self, hostname=node, node_uuid=uuid,
        )
        local_state = local_state_from_shared_state(
            node_state=state.get_node(uuid),
            nonmanifest_datasets={},
        )
        changes = deployer.calculate_changes(configuration, state, local_state)
        self.assertEqual(
            in_parallel(
                changes=[
                    CreateBlockDeviceDataset(
                        dataset_id=UUID(dataset_id),
                        maximum_size=int(GiB(1).bytes)
                    )
                ]),
            changes
        )

    def test_dataset_elsewhere(self):
        """
        If block device is attached elsewhere but is part of the configuration
        for the deployer's node, ``calculate_changes`` does not
        attempt to create a new dataset.
        """
        uuid = uuid4()
        dataset_id = uuid4()
        maximum_size = int(GiB(1).bytes)
        dataset = Dataset(
            dataset_id=unicode(dataset_id),
            maximum_size=maximum_size,
        )
        manifestation = Manifestation(
            dataset=dataset, primary=True
        )
        node = u"192.0.2.1"
        configuration = Deployment(
            nodes={
                Node(
                    uuid=uuid,
                    manifestations={unicode(dataset_id): manifestation},
                )
            }
        )
        node_state = NodeState(
            uuid=uuid, hostname=node, applications=[], manifestations={},
            devices={}, paths={})
        state = DeploymentState(nodes={node_state})
        deployer = create_blockdevicedeployer(
            self, hostname=node, node_uuid=uuid,
        )
        local_state = BlockDeviceDeployerLocalState(
            node_uuid=uuid,
            hostname=node,
            datasets=dataset_map_from_iterable([
                DiscoveredDataset(
                    state=DatasetStates.ATTACHED_ELSEWHERE,
                    dataset_id=dataset_id,
                    maximum_size=maximum_size,
                    blockdevice_id=_create_blockdevice_id_for_test(dataset_id),
                ),
            ]),
        )
        changes = deployer.calculate_changes(configuration, state, local_state)
        self.assertEqual(
            in_parallel(changes=[NoOp(sleep=timedelta(seconds=3))]),
            changes
        )

    def _calculate_changes(self, local_uuid, local_hostname, local_state,
                           desired_configuration):
        """
        Create a ``BlockDeviceDeployer`` and call its
        ``calculate_changes`` method with the given arguments and an empty
        cluster state.

        :param UUID local_uuid: The node identifier to give the to the
            ``BlockDeviceDeployer``.
        :param unicode local_hostname: The node IP to give to the
            ``BlockDeviceDeployer``.
        :param desired_configuration: As accepted by
            ``IDeployer.calculate_changes``.

        :return: The return value of ``BlockDeviceDeployer.calculate_changes``.
        """
        # It is expected that someone will have merged local state into cluster
        # state.
        current_cluster_state = DeploymentState(nodes={local_state})

        deployer = create_blockdevicedeployer(
            self, node_uuid=local_uuid, hostname=local_hostname,
        )

        local_state = local_state_from_shared_state(
            node_state=local_state,
            nonmanifest_datasets={},
        )
        return deployer.calculate_changes(
            desired_configuration, current_cluster_state, local_state)

    def test_match_configuration_to_state_of_datasets(self):
        """
        ``BlockDeviceDeployer.calculate_changes`` does not yield a
        ``CreateBlockDeviceDataset`` change if a dataset with the same ID
        exists with different metadata.
        """
        expected_hostname = u'192.0.2.123'
        expected_dataset_id = unicode(uuid4())

        local_state = NodeState(
            hostname=expected_hostname,
            uuid=uuid4(),
            paths={
                expected_dataset_id: FilePath(b"/flocker").child(
                    expected_dataset_id.encode("ascii")),
            },
            devices={
                UUID(expected_dataset_id): FilePath(b"/dev/loop0"),
            },
            manifestations={
                expected_dataset_id:
                Manifestation(
                    primary=True,
                    dataset=Dataset(
                        dataset_id=expected_dataset_id,
                        maximum_size=int(REALISTIC_BLOCKDEVICE_SIZE.to_Byte()),
                        # Dataset state will always have empty metadata and
                        # deleted will always be False.
                        metadata={},
                        deleted=False,
                    ),
                ),
            },
        )

        # Give the dataset some metadata in the configuration, thus diverging
        # it from the representation in local_state.
        desired_configuration = Deployment(nodes=[Node(
            hostname=expected_hostname,
            uuid=local_state.uuid,
            manifestations=local_state.manifestations.transform(
                (expected_dataset_id, "dataset", "metadata"),
                {u"name": u"my_volume"}
            ))])
        actual_changes = self._calculate_changes(
            local_state.uuid,
            expected_hostname,
            local_state,
            desired_configuration
        )

        expected_changes = in_parallel(changes=[])

        self.assertEqual(expected_changes, actual_changes)

    def test_dataset_with_metadata(self):
        """
        When supplied with a configuration containing a dataset with metadata
        size, ``BlockDeviceDeployer.calculate_changes`` returns a
        ``CreateBlockDeviceDataset`` with a dataset with that metadata.
        """
        node_id = uuid4()
        node_address = u"192.0.2.1"
        dataset_id = unicode(uuid4())

        requested_dataset = Dataset(
            dataset_id=dataset_id,
            maximum_size=LOOPBACK_MINIMUM_ALLOCATABLE_SIZE,
            metadata={u"some": u"metadata"},
        )

        configuration = Deployment(
            nodes={
                Node(
                    uuid=node_id,
                    manifestations={
                        dataset_id: Manifestation(
                            dataset=requested_dataset,
                            primary=True,
                        )
                    },
                )
            }
        )
        node_state = NodeState(
            uuid=node_id,
            hostname=node_address,
            applications=[],
            manifestations={},
            devices={},
            paths={},
        )
        changes = self._calculate_changes(
            node_id, node_address, node_state, configuration)
        self.assertEqual(
            in_parallel(
                changes=[
                    CreateBlockDeviceDataset(
                        dataset_id=UUID(dataset_id),
                        maximum_size=LOOPBACK_MINIMUM_ALLOCATABLE_SIZE,
                        metadata={u"some": u"metadata"},
                    )
                ]),
            changes
        )

    def test_dataset_without_maximum_size(self):
        """
        When supplied with a configuration containing a dataset with a null
        size, ``BlockDeviceDeployer.calculate_changes`` returns a
        ``CreateBlockDeviceDataset`` for a dataset with a size fixed to the
        minimum allowed Rackspace volume size.

        XXX: Make the default size configurable.  FLOC-2679
        """
        node_id = uuid4()
        node_address = u"192.0.2.1"
        dataset_id = unicode(uuid4())

        requested_dataset = Dataset(dataset_id=dataset_id, maximum_size=None)

        configuration = Deployment(
            nodes={
                Node(
                    uuid=node_id,
                    manifestations={
                        dataset_id: Manifestation(
                            dataset=requested_dataset,
                            primary=True
                        )
                    },
                )
            }
        )
        node_state = NodeState(
            uuid=node_id,
            hostname=node_address,
            applications=[],
            manifestations={},
            devices={},
            paths={},
        )
        state = DeploymentState(
            nodes={node_state},
        )
        deployer = create_blockdevicedeployer(
            self,
            hostname=node_address,
            node_uuid=node_id,
        )
        local_state = local_state_from_shared_state(
            node_state=node_state,
            nonmanifest_datasets={},
        )
        changes = deployer.calculate_changes(
            configuration, state, local_state)
        expected_size = int(RACKSPACE_MINIMUM_VOLUME_SIZE.to_Byte())
        self.assertEqual(
            in_parallel(
                changes=[
                    CreateBlockDeviceDataset(
                        dataset_id=UUID(dataset_id),
                        maximum_size=expected_size,
                    )
                ]),
            changes
        )

    def test_dataset_default_maximum_size_stable(self):
        """
        When supplied with a configuration containing a dataset with a null
        size and operating against state where a volume of the default size
        exists for that dataset, ``BlockDeviceDeployer.calculate_changes``
        returns no changes.
        """
        # The state has a manifestation with a concrete size (as it must have).
        local_state = self.ONE_DATASET_STATE
        # The configuration is the same except it lacks a size.
        local_config = to_node(local_state).transform(
            ["manifestations", unicode(self.DATASET_ID), "dataset",
             "maximum_size"],
            None,
        )

        assert_calculated_changes(
            self, local_state, local_config, set(), in_parallel(changes=[]),
        )


class BlockDeviceDeployerDetachCalculateChangesTests(
        TestCase, ScenarioMixin
):
    def test_detach_manifestation(self):
        """
        ``BlockDeviceDeployer.calculate_changes`` recognizes a volume that is
        attached but not mounted which is not associated with a dataset
        configured to have a manifestation on the deployer's node and returns a
        state change to detach the volume.
        """
        # Give it a state that says it has no manifestations but it does have
        # some attached volumes.
        node_state = NodeState(
            uuid=self.NODE_UUID, hostname=self.NODE,
            applications={},
            manifestations={},
            devices={self.DATASET_ID: FilePath(b"/dev/xda")},
            paths={},
        )

        # Give it a configuration that says no datasets should be manifest on
        # the deployer's node.
        node_config = to_node(node_state)

        assert_calculated_changes(
            self, node_state, node_config,
            {Dataset(dataset_id=unicode(self.DATASET_ID))},
            in_parallel(changes=[
                DetachVolume(dataset_id=self.DATASET_ID,
                             blockdevice_id=self.BLOCKDEVICE_ID)
            ])
        )

    def test_detach_deleted_manifestation(self):
        """
        ``BlockDeviceDeployer.calculate_changes`` recognizes a volume that is
        attached but not mounted which is associated with a dataset configured
        to have a deleted manifestation on the deployer's node and returns a
        state change to detach the volume.
        """
        # Give it a state that says it has no manifestations but it does have
        # some attached volumes.
        node_state = NodeState(
            uuid=self.NODE_UUID, hostname=self.NODE,
            applications={},
            manifestations={},
            devices={self.DATASET_ID: FilePath(b"/dev/xda")},
            paths={},
        )

        # Give it a configuration that says the dataset should be deleted on
        # the deployer's node.
        node_config = Node(
            uuid=self.NODE_UUID, hostname=self.NODE,
            manifestations={
                unicode(self.DATASET_ID): Manifestation(
                    dataset=Dataset(
                        dataset_id=unicode(self.DATASET_ID),
                        deleted=True,
                    ),
                    primary=True,
                )
            },
        )

        assert_calculated_changes(
            self, node_state, node_config,
            {Dataset(dataset_id=unicode(self.DATASET_ID))},
            in_parallel(changes=[
                DetachVolume(dataset_id=self.DATASET_ID,
                             blockdevice_id=self.BLOCKDEVICE_ID)
            ])
        )

    def test_detach_remote_volume_attached_to_dead_node(self):
        """
        ``BlockDeviceDeployer.calculate_changes`` recognizes a volume that is
        attached to a remote dead node and is supposed to be mounted
        locally. The result ensures the volume is detached from the remote
        node so it can later be attached to the local node.
        """
        # Local node has no manifestations:
        node_state = NodeState(
            uuid=self.NODE_UUID, hostname=self.NODE,
            applications={},
            manifestations={},
            devices={},
            paths={},
        )

        # Give it a configuration that says a dataset should be local:
        node_config = to_node(self.ONE_DATASET_STATE)

        assert_calculated_changes(
            self, node_state, node_config,
            {Dataset(dataset_id=unicode(self.DATASET_ID),
                     maximum_size=int(REALISTIC_BLOCKDEVICE_SIZE.to_Byte()))},
            discovered_datasets=[
                DiscoveredDataset(
                    state=DatasetStates.ATTACHED_TO_DEAD_NODE,
                    dataset_id=self.DATASET_ID,
                    blockdevice_id=self.BLOCKDEVICE_ID,
                    maximum_size=int(REALISTIC_BLOCKDEVICE_SIZE.to_Byte()),
                ),
            ],
            expected_changes=in_parallel(changes=[
                DetachVolume(dataset_id=self.DATASET_ID,
                             blockdevice_id=self.BLOCKDEVICE_ID)
            ])
        )

    def test_detach_remote_volume_attached_to_dead_node_for_deletion(self):
        """
        ``BlockDeviceDeployer.calculate_changes`` recognizes a volume that is
        attached to a remote dead node and is supposed to be deleted.  The
        result ensures the volume is detached from the remote node so it
        can later be deleted.
        """
        # Local node has no manifestations:
        node_state = NodeState(
            uuid=self.NODE_UUID, hostname=self.NODE,
            applications={},
            manifestations={},
            devices={},
            paths={},
        )

        # Give it a configuration suggesting the dataset should be
        # deleted:
        node_config = to_node(self.ONE_DATASET_STATE).transform(
            ["manifestations", unicode(self.DATASET_ID), "dataset",
             "deleted"], True)

        assert_calculated_changes(
            self, node_state, node_config,
            {Dataset(dataset_id=unicode(self.DATASET_ID),
                     maximum_size=int(REALISTIC_BLOCKDEVICE_SIZE.to_Byte()))},
            discovered_datasets=[
                DiscoveredDataset(
                    state=DatasetStates.ATTACHED_TO_DEAD_NODE,
                    dataset_id=self.DATASET_ID,
                    blockdevice_id=self.BLOCKDEVICE_ID,
                    maximum_size=int(REALISTIC_BLOCKDEVICE_SIZE.to_Byte()),
                ),
            ],
            expected_changes=in_parallel(changes=[
                DetachVolume(dataset_id=self.DATASET_ID,
                             blockdevice_id=self.BLOCKDEVICE_ID)
            ])
        )


class BlockDeviceInterfaceTests(TestCase):
    """
    Tests for ``IBlockDeviceAPI`` and ``IBlockDeviceAsyncAPI``.
    """
    def test_names(self):
        """
        The two interfaces have all of the same names defined.
        """
        self.assertItemsEqual(
            list(IBlockDeviceAPI.names()),
            list(IBlockDeviceAsyncAPI.names()),
        )

    def test_same_signatures(self):
        """
        Methods of the two interfaces all have the same signature.
        """
        def parts(method):
            return (
                method.positional, method.kwargs,
                method.required, method.varargs
            )

        names = list(IBlockDeviceAPI.names())
        self.assertItemsEqual(
            list(parts(IBlockDeviceAPI[name]) for name in names),
            list(parts(IBlockDeviceAsyncAPI[name]) for name in names),
        )


class BlockDeviceDeployerCalculateChangesTests(
        TestCase, ScenarioMixin
):
    """
    Tests for ``BlockDeviceDeployer.calculate_changes``.
    """
    def setUp(self):
        super(BlockDeviceDeployerCalculateChangesTests, self).setUp()
        self.expected_change = ControllableAction(
            result=succeed(None),
        )
        self.deployer = BlockDeviceDeployer(
            node_uuid=ScenarioMixin.NODE_UUID,
            hostname=ScenarioMixin.NODE,
            block_device_api=UnusableAPI(),
            calculator=RecordingCalculator(self.expected_change),
        )
        self.local_state = BlockDeviceDeployerLocalState(
            node_uuid=ScenarioMixin.NODE_UUID,
            hostname=ScenarioMixin.NODE,
            datasets={},
        )

    @given(
        discovered_datasets=lists(DISCOVERED_DATASET_STRATEGY).map(
            dataset_map_from_iterable),
    )
    def test_calculates_changes(self, discovered_datasets):
        """
        ``BlockDeviceDeployer.calculate_changes`` returns the changes
        calculated by calling the provided ``ICalculator``.
        """
        node_state = NodeState(
            hostname=ScenarioMixin.NODE,
            uuid=ScenarioMixin.NODE_UUID,
            applications=[],
        )
        node_config = to_node(node_state)

        assert_calculated_changes_for_deployer(
            self, self.deployer,
            node_state=node_state,
            node_config=node_config,
            nonmanifest_datasets=[],
            additional_node_states=set(),
            additional_node_config=set(),
            expected_changes=self.expected_change,
            local_state=self.local_state.transform(
                ["datasets"], discovered_datasets,
            ),
        )
        self.assertEqual(
            self.deployer.calculator.discovered_datasets,
            discovered_datasets,
        )

    def test_unknown_applications(self):
        """
        If applications are unknown, no changes are calculated.
        """
        # We're ignorant about application state:
        node_state = NodeState(
            hostname=ScenarioMixin.NODE,
            uuid=ScenarioMixin.NODE_UUID,
            applications=None,
        )
        node_config = to_node(node_state)

        return assert_calculated_changes_for_deployer(
            self, self.deployer,
            node_state=node_state,
            node_config=node_config,
            nonmanifest_datasets=[],
            additional_node_states=set(),
            additional_node_config=set(),
            expected_changes=NOTHING_TO_DO,
            local_state=self.local_state,
        )

    def test_another_node_ignorant(self):
        """
        If a different node is ignorant about its state, it is still possible
        to calculate state for the current node.
        """
        # We're ignorant about application state:
        node_state = NodeState(
            hostname=ScenarioMixin.NODE,
            uuid=ScenarioMixin.NODE_UUID,
            applications=[],
        )
        node_config = to_node(node_state)

        return assert_calculated_changes_for_deployer(
            self, self.deployer,
            node_state=node_state,
            node_config=node_config,
            nonmanifest_datasets=[],
            additional_node_states={
                NodeState(hostname=u"1.2.3.4", uuid=uuid4(),
                          applications=None),
            },
            additional_node_config=set(),
            expected_changes=self.expected_change,
            local_state=self.local_state,
        )


class IBlockDeviceAPITestsMixin(object):
    """
    Tests to perform on ``IBlockDeviceAPI`` providers.
    """
    this_node = None

    def repeat_retries(self):
        """
        @return: An iterable of delay intervals, measured in seconds, used
             to retry in ``repeat_until_consistent``. By default only one
             try is allowed; subclasses can override to change this
             policy.
        """
        return [0]

    def repeat_until_consistent(self, f, *args, **kwargs):
        """
        Repeatedly call a function with given arguments until AssertionErrors
        stop or configured number of repetitions are reached.

        Some backends are eventually consistent, which means results of
        listing volumes may not reflect actions immediately. So for
        read-only operations that rely on listing we want to be able to
        retry.

        Retry policy can be changed by overriding the ``repeat_retries``
        method.

        @param f: Function to call.
        @param args: Arguments for ``f``.
        @param kwargs: Keyword arguments for ``f``.
        """
        for step in self.repeat_retries():
            try:
                return f(*args, **kwargs)
            except AssertionError as e:
                time.sleep(step)
        raise e

    def _verify_volume_size(self, requested_size, expected_volume_size):
        """
        Assert the implementation of
        ``IBlockDeviceAPI.list_volumes`` returns ``BlockDeviceVolume``s
        with the ``expected_volume_size`` and that
        ``IBlockDeviceAPI.create_volume`` creates devices with an
        ``expected_device_size`` (expected_volume_size plus platform
        specific over allocation).

        A device is created and attached, then ``lsblk`` is used to
        measure the size of the block device, as reported by the
        kernel of the machine to which the device is attached.

        :param int requested_size: Requested size of created volume.
        :param int expected_size: Expected size of created device.
        """
        dataset_id = uuid4()
        # Create a new volume.
        volume = self.api.create_volume(
            dataset_id=dataset_id,
            size=requested_size,
        )
        if self.device_allocation_unit is None:
            expected_device_size = expected_volume_size
        else:
            expected_device_size = allocated_size(
                self.device_allocation_unit, expected_volume_size
            )

        # Attach it, so that we can measure its size, as reported by
        # the kernel of the machine to which it's attached.
        self.api.attach_volume(
            volume.blockdevice_id, attach_to=self.this_node,
        )

        def validate(volume):
            # Reload the volume using ``IBlockDeviceAPI.list_volumes`` in
            # case the implementation hasn't verified that the requested
            # size has actually been stored.
            volume = get_blockdevice_volume(self.api, volume.blockdevice_id)

            device_path = self.api.get_device_path(volume.blockdevice_id).path

            command = [b"/bin/lsblk", b"--noheadings", b"--bytes",
                       b"--output", b"SIZE", device_path.encode("ascii")]
            command_output = check_output(command).split(b'\n')[0]
            device_size = int(command_output.strip().decode("ascii"))
            self.assertEqual(
                (expected_volume_size, expected_device_size),
                (volume.size, device_size)
            )
        self.repeat_until_consistent(validate, volume)

    def test_interface(self):
        """
        ``api`` instances provide ``IBlockDeviceAPI``.
        """
        self.assertTrue(
            verifyObject(IBlockDeviceAPI, self.api)
        )

    def test_compute_instance_id_unicode(self):
        """
        ``compute_instance_id`` returns a ``unicode`` string.
        """
        self.assertIsInstance(self.this_node, unicode)

    def test_compute_instance_id_nonempty(self):
        """
        ``compute_instance_id`` returns a non-empty string.
        """
        self.assertNotEqual(u"", self.this_node)

    def test_list_volume_empty(self):
        """
        ``list_volumes`` returns an empty ``list`` if no block devices have
        been created.
        """
        self.assertEqual([], self.api.list_volumes())

    def test_created_is_listed(self):
        """
        ``create_volume`` returns a ``BlockDeviceVolume`` that is returned by
        ``list_volumes``.
        """
        dataset_id = uuid4()
        new_volume = self.api.create_volume(
            dataset_id=dataset_id,
            size=self.minimum_allocatable_size)
        self.repeat_until_consistent(
            lambda: self.assertIn(new_volume, self.api.list_volumes()))

    def test_listed_volume_attributes(self):
        """
        ``list_volumes`` returns ``BlockDeviceVolume`` s that have the
        same dataset_id and (maybe over-allocated size) as was passed
        to ``create_volume``.
        """
        expected_dataset_id = uuid4()

        self.api.create_volume(
            dataset_id=expected_dataset_id,
            size=self.minimum_allocatable_size,
        )

        def validate():
            listed_volumes = self.api.list_volumes()
            # Ideally we wouldn't two two assertions, but it's the easiest
            # thing to do that works with the retry logic.
            self.assertEqual(len(listed_volumes), 1)
            listed_volume = listed_volumes[0]

            self.assertEqual(
                (expected_dataset_id, self.minimum_allocatable_size),
                (listed_volume.dataset_id, listed_volume.size)
            )
        self.repeat_until_consistent(validate)

    def test_created_volume_attributes(self):
        """
        ``create_volume`` returns a ``BlockDeviceVolume`` that has a dataset_id
        and a size.
        """
        expected_dataset_id = uuid4()

        new_volume = self.api.create_volume(
            dataset_id=expected_dataset_id,
            size=self.minimum_allocatable_size,
        )

        self.assertEqual(
            (expected_dataset_id, self.minimum_allocatable_size),
            (new_volume.dataset_id, new_volume.size)
        )

    def test_attach_unknown_volume(self):
        """
        An attempt to attach an unknown ``BlockDeviceVolume`` raises
        ``UnknownVolume``.
        """
        self.assertRaises(
            UnknownVolume,
            self.api.attach_volume,
            blockdevice_id=self.unknown_blockdevice_id,
            attach_to=self.this_node,
        )

    def test_device_size(self):
        """
        ``attach_volume`` results in a device with the expected size.
        """
        requested_size = self.minimum_allocatable_size
        self._verify_volume_size(
            requested_size=requested_size,
            expected_volume_size=requested_size
        )

    def test_attach_attached_volume(self):
        """
        An attempt to attach an already attached ``BlockDeviceVolume`` raises
        ``AlreadyAttachedVolume``.
        """
        dataset_id = uuid4()

        new_volume = self.api.create_volume(
            dataset_id=dataset_id,
            size=self.minimum_allocatable_size
        )
        attached_volume = self.api.attach_volume(
            new_volume.blockdevice_id, attach_to=self.this_node,
        )

        self.assertRaises(
            AlreadyAttachedVolume,
            self.api.attach_volume,
            blockdevice_id=attached_volume.blockdevice_id,
            attach_to=self.this_node,
        )

    def test_attach_elsewhere_attached_volume(self):
        """
        An attempt to attach a ``BlockDeviceVolume`` already attached to
        another host raises ``AlreadyAttachedVolume``.
        """
        # This is a hack.  We don't know any other IDs though.
        # https://clusterhq.atlassian.net/browse/FLOC-1839
        another_node = self.this_node + u"-different"

        new_volume = self.api.create_volume(
            dataset_id=uuid4(),
            size=self.minimum_allocatable_size
        )
        attached_volume = self.api.attach_volume(
            new_volume.blockdevice_id,
            attach_to=self.this_node,
        )

        self.assertRaises(
            AlreadyAttachedVolume,
            self.api.attach_volume,
            blockdevice_id=attached_volume.blockdevice_id,
            attach_to=another_node,
        )

    def test_attach_unattached_volume(self):
        """
        An unattached ``BlockDeviceVolume`` can be attached.
        """
        dataset_id = uuid4()
        new_volume = self.api.create_volume(
            dataset_id=dataset_id,
            size=self.minimum_allocatable_size
        )
        expected_volume = BlockDeviceVolume(
            blockdevice_id=new_volume.blockdevice_id,
            size=new_volume.size,
            attached_to=self.this_node,
            dataset_id=dataset_id
        )
        attached_volume = self.api.attach_volume(
            blockdevice_id=new_volume.blockdevice_id,
            attach_to=self.this_node,
        )
        self.assertEqual(expected_volume, attached_volume)

    def test_attached_volume_listed(self):
        """
        An attached ``BlockDeviceVolume`` is listed.
        """
        dataset_id = uuid4()
        new_volume = self.api.create_volume(
            dataset_id=dataset_id,
            size=self.minimum_allocatable_size
        )
        expected_volume = BlockDeviceVolume(
            blockdevice_id=new_volume.blockdevice_id,
            size=new_volume.size,
            attached_to=self.this_node,
            dataset_id=dataset_id,
        )
        self.api.attach_volume(
            blockdevice_id=new_volume.blockdevice_id,
            attach_to=self.this_node,
        )
        self.repeat_until_consistent(
            lambda: self.assertEqual([expected_volume],
                                     self.api.list_volumes()))

    def test_list_attached_and_unattached(self):
        """
        ``list_volumes`` returns both attached and unattached
        ``BlockDeviceVolume``s.
        """
        new_volume1 = self.api.create_volume(
            dataset_id=uuid4(),
            size=self.minimum_allocatable_size
        )
        new_volume2 = self.api.create_volume(
            dataset_id=uuid4(),
            size=self.minimum_allocatable_size
        )
        attached_volume = self.api.attach_volume(
            blockdevice_id=new_volume2.blockdevice_id,
            attach_to=self.this_node,
        )
        self.repeat_until_consistent(
            lambda: self.assertItemsEqual(
                [new_volume1, attached_volume],
                self.api.list_volumes()
            ))

    def test_multiple_volumes_attached_to_host(self):
        """
        ``attach_volume`` can attach multiple block devices to a single host.
        """
        volume1 = self.api.create_volume(
            dataset_id=uuid4(),
            size=self.minimum_allocatable_size
        )
        volume2 = self.api.create_volume(
            dataset_id=uuid4(),
            size=self.minimum_allocatable_size
        )
        attached_volume1 = self.api.attach_volume(
            volume1.blockdevice_id, attach_to=self.this_node,
        )
        attached_volume2 = self.api.attach_volume(
            volume2.blockdevice_id, attach_to=self.this_node,
        )

        self.repeat_until_consistent(
            lambda: self.assertItemsEqual(
                [attached_volume1, attached_volume2],
                self.api.list_volumes()
            ))

    def test_get_device_path_unknown_volume(self):
        """
        ``get_device_path`` raises ``UnknownVolume`` if the supplied
        ``blockdevice_id`` has not been created.
        """
        unknown_blockdevice_id = self.unknown_blockdevice_id
        exception = self.assertRaises(
            UnknownVolume,
            self.api.get_device_path,
            unknown_blockdevice_id
        )
        self.assertEqual(unknown_blockdevice_id, exception.blockdevice_id)

    def test_get_device_path_unattached_volume(self):
        """
        ``get_device_path`` raises ``UnattachedVolume`` if the supplied
        ``blockdevice_id`` corresponds to an unattached volume.
        """
        new_volume = self.api.create_volume(
            dataset_id=uuid4(),
            size=self.minimum_allocatable_size
        )
        exception = self.assertRaises(
            UnattachedVolume,
            self.api.get_device_path,
            new_volume.blockdevice_id
        )
        self.assertEqual(new_volume.blockdevice_id, exception.blockdevice_id)

    def test_get_device_path_device(self):
        """
        ``get_device_path`` returns a ``FilePath`` to the device representing
        the attached volume.
        """
        new_volume = self.api.create_volume(
            dataset_id=uuid4(),
            size=self.minimum_allocatable_size
        )
        attached_volume = self.api.attach_volume(
            new_volume.blockdevice_id,
            attach_to=self.this_node,
        )
        device_path = self.api.get_device_path(attached_volume.blockdevice_id)
        self.assertTrue(
            device_path.isBlockDevice(),
            u"Not a block device. Path: {!r}".format(device_path)
        )

    def test_get_device_path_device_repeatable_results(self):
        """
        ``get_device_path`` returns the same ``FilePath`` for the volume device
        when called multiple times.
        """
        new_volume = self.api.create_volume(
            dataset_id=uuid4(),
            size=self.minimum_allocatable_size
        )
        attached_volume = self.api.attach_volume(
            new_volume.blockdevice_id,
            attach_to=self.this_node,
        )

        device_path1 = self.api.get_device_path(attached_volume.blockdevice_id)
        device_path2 = self.api.get_device_path(attached_volume.blockdevice_id)

        self.assertEqual(device_path1, device_path2)

    def test_destroy_unknown_volume(self):
        """
        ``destroy_volume`` raises ``UnknownVolume`` if the supplied
        ``blockdevice_id`` does not exist.
        """
        volume = self.api.create_volume(
            dataset_id=uuid4(),
            size=self.minimum_allocatable_size,
        )
        self.api.destroy_volume(volume.blockdevice_id)
        exception = self.assertRaises(
            UnknownVolume,
            self.api.destroy_volume, blockdevice_id=volume.blockdevice_id
        )
        self.assertEqual(exception.args, (volume.blockdevice_id,))

    def test_destroy_volume(self):
        """
        An unattached volume can be destroyed using ``destroy_volume``.
        """
        unrelated = self.api.create_volume(
            dataset_id=uuid4(),
            size=self.minimum_allocatable_size,
        )
        volume = self.api.create_volume(
            dataset_id=uuid4(),
            size=self.minimum_allocatable_size,
        )
        self.api.destroy_volume(volume.blockdevice_id)
        self.repeat_until_consistent(
            lambda: self.assertEqual([unrelated],
                                     self.api.list_volumes()))

    def _destroyed_volume(self):
        """
        :return: A ``BlockDeviceVolume`` representing a volume which has been
            destroyed.
        """
        volume = self.api.create_volume(
            dataset_id=uuid4(), size=self.minimum_allocatable_size
        )
        self.api.destroy_volume(volume.blockdevice_id)
        return volume

    def test_destroy_destroyed_volume(self):
        """
        ``destroy_volume`` raises ``UnknownVolume`` if the supplied
        ``blockdevice_id`` was associated with a volume but that volume has
        been destroyed.
        """
        volume = self._destroyed_volume()
        exception = self.assertRaises(
            UnknownVolume,
            self.api.destroy_volume, blockdevice_id=volume.blockdevice_id
        )
        self.assertEqual(exception.args, (volume.blockdevice_id,))

    def test_detach_unknown_volume(self):
        """
        ``detach_volume`` raises ``UnknownVolume`` if the supplied
        ``blockdevice_id`` does not exist.
        """
        blockdevice_id = self.unknown_blockdevice_id
        exception = self.assertRaises(
            UnknownVolume,
            self.api.detach_volume, blockdevice_id=blockdevice_id
        )
        self.assertEqual(exception.args, (blockdevice_id,))

    def test_detach_detached_volume(self):
        """
        ``detach_volume`` raises ``UnattachedVolume`` if the supplied
        ``blockdevice_id`` is not attached to a host.
        """
        volume = self.api.create_volume(
            dataset_id=uuid4(), size=self.minimum_allocatable_size
        )
        exception = self.assertRaises(
            UnattachedVolume,
            self.api.detach_volume, volume.blockdevice_id
        )
        self.assertEqual(exception.args, (volume.blockdevice_id,))

    def test_detach_volume(self):
        """
        A volume that is attached becomes detached after ``detach_volume`` is
        called with its ``blockdevice_id``.
        """
        def fail_mount(device):
            mountpoint = FilePath(self.mktemp())
            mountpoint.makedirs()
            process = Popen(
                [b"mount", device_path.path, mountpoint.path],
                stdout=PIPE,
                stderr=STDOUT
            )
            output = process.stdout.read()
            process.wait()
            return output

        # Create an unrelated, attached volume that should be undisturbed.
        unrelated = self.api.create_volume(
            dataset_id=uuid4(), size=self.minimum_allocatable_size
        )
        unrelated = self.api.attach_volume(
            unrelated.blockdevice_id, attach_to=self.this_node
        )

        # Create the volume we'll detach.
        volume = self.api.create_volume(
            dataset_id=uuid4(), size=self.minimum_allocatable_size
        )
        volume = self.api.attach_volume(
            volume.blockdevice_id, attach_to=self.this_node
        )

        device_path = self.api.get_device_path(volume.blockdevice_id)

        attached_error = fail_mount(device_path)

        self.api.detach_volume(volume.blockdevice_id)

        self.repeat_until_consistent(
            lambda: self.assertEqual(
                {unrelated, volume.set(attached_to=None)},
                set(self.api.list_volumes())
            ))

        detached_error = fail_mount(device_path)

        # Make an incredibly indirect assertion to try to demonstrate we've
        # successfully detached the device.  The volume never had a filesystem
        # initialized on it so we couldn't mount it before when it was
        # attached.  Now that it's detached we still shouldn't be able to mount
        # it - but the reason we can't mount it should have changed.
        #
        # This isn't particularly great, no.
        self.assertNotEqual(attached_error, detached_error)

    def test_reattach_detached_volume(self):
        """
        A volume that has been detached can be re-attached.
        """
        # Create the volume we'll detach.
        volume = self.api.create_volume(
            dataset_id=uuid4(), size=self.minimum_allocatable_size
        )
        attached_volume = self.api.attach_volume(
            volume.blockdevice_id, attach_to=self.this_node
        )
        self.api.detach_volume(volume.blockdevice_id)
        reattached_volume = self.api.attach_volume(
            volume.blockdevice_id, attach_to=self.this_node
        )
        self.repeat_until_consistent(
            lambda: self.assertEqual(
                (attached_volume, [attached_volume]),
                (reattached_volume, self.api.list_volumes())
            ))

    def test_attach_destroyed_volume(self):
        """
        ``attach_volume`` raises ``UnknownVolume`` when called with the
        ``blockdevice_id`` of a volume which has been destroyed.
        """
        volume = self._destroyed_volume()
        exception = self.assertRaises(
            UnknownVolume,
            self.api.attach_volume, volume.blockdevice_id,
            attach_to=self.this_node,
        )
        self.assertEqual(exception.args, (volume.blockdevice_id,))

    def assert_foreign_volume(self, flocker_volume):
        """
        Assert that a volume does not belong to the API object under test.

        :param BlockDeviceVolume flocker_volume: A volume to check for
            membership.

        :raise: A test-failing exception if the volume is found in the list of
            volumes returned by the API object under test.

        :return: ``None`` if the volume is not found in the list of volumes
            returned by the API object under test.
        """
        self.assertNotIn(flocker_volume, self.api.list_volumes())


def make_iblockdeviceapi_tests(
        blockdevice_api_factory,
        minimum_allocatable_size,
        device_allocation_unit,
        unknown_blockdevice_id_factory
):
    """
    :param blockdevice_api_factory: A factory which will be called
        with the generated ``TestCase`` during the ``setUp`` for each
        test and which should return an implementation of
        ``IBlockDeviceAPI`` to be tested.
    :param int minimum_allocatable_size: The minumum block device size
        (in bytes) supported on the platform under test. This must be
        a multiple ``IBlockDeviceAPI.allocation_unit()``.
    :param int device_allocation_unit: A size interval (in ``bytes``)
        which the storage system is expected to allocate eg Cinder
        allows sizes to be supplied in GiB, but certain Cinder storage
        drivers may be constrained to create sizes with 8GiB
        intervals.
    :param unknown_blockdevice_id_factory: A factory which will be called
        with an an instance of the generated ``TestCase``, and should
        return a ``blockdevice_id`` which is valid but unknown, i.e. does
        not match any actual volume in the backend.

    :returns: A ``TestCase`` with tests that will be performed on the
       supplied ``IBlockDeviceAPI`` provider.
    """
    class Tests(IBlockDeviceAPITestsMixin, TestCase):
        def setUp(self):
            super(Tests, self).setUp()
            self.api = blockdevice_api_factory(test_case=self)
            self.unknown_blockdevice_id = unknown_blockdevice_id_factory(self)
            check_allocatable_size(
                self.api.allocation_unit(),
                minimum_allocatable_size
            )
            self.minimum_allocatable_size = minimum_allocatable_size
            self.device_allocation_unit = device_allocation_unit
            self.this_node = self.api.compute_instance_id()

    return Tests


class IProfiledBlockDeviceAPITestsMixin(object):
    """
    Tests to perform on ``IProfiledBlockDeviceAPI`` providers.
    """
    def test_interface(self):
        """
        The API object provides ``IProfiledBlockDeviceAPI``.
        """
        self.assertTrue(
            verifyObject(IProfiledBlockDeviceAPI, self.api)
        )

    def test_profile_respected(self):
        """
        Verify no errors are raised when constructing volumes with the
        mandatory profiles.
        """
        for profile in (c.value for c in MandatoryProfiles.iterconstants()):
            dataset_id = uuid4()
            self.addCleanup(detach_destroy_volumes, self.api)
            self.api.create_volume_with_profile(dataset_id=dataset_id,
                                                size=self.dataset_size,
                                                profile_name=profile)


def make_iprofiledblockdeviceapi_tests(profiled_blockdevice_api_factory,
                                       dataset_size):
    """
    Create tests for classes that implement ``IProfiledBlockDeviceAPI``.

    :param profiled_blockdevice_api_factory: A factory that generates the
        ``IProfiledBlockDeviceAPI`` provider to test.

    :param dataset_size: The size in bytes of the datasets to be created for
        test.

    :returns: A ``TestCase`` with tests that will be performed on the
       supplied ``IProfiledBlockDeviceAPI`` provider.
    """
    class Tests(IProfiledBlockDeviceAPITestsMixin, TestCase):
        def setUp(self):
            super(Tests, self).setUp()
            self.api = profiled_blockdevice_api_factory(self)
            self.dataset_size = dataset_size

    return Tests


class IBlockDeviceAsyncAPITestsMixin(object):
    """
    Tests to perform on ``IBlockDeviceAsyncAPI`` providers.
    """
    def test_interface(self):
        """
        The API object provides ``IBlockDeviceAsyncAPI``.
        """
        self.assertTrue(
            verifyObject(IBlockDeviceAsyncAPI, self.api)
        )


def make_iblockdeviceasyncapi_tests(blockdeviceasync_api_factory):
    """
    :return: A ``TestCase`` with tests that will be performed on the supplied
        ``IBlockDeviceAsyncAPI`` provider.  These tests are not exhaustive
        because we currently assume ``make_iblockdeviceapi_tests`` will be used
        on the wrapped object.
    """
    class Tests(IBlockDeviceAsyncAPITestsMixin, TestCase):
        def setUp(self):
            super(Tests, self).setUp()
            self.api = blockdeviceasync_api_factory(test_case=self)

    return Tests


class SyncToThreadedAsyncAPIAdapterTests(
    make_iblockdeviceasyncapi_tests(
        lambda test_case:
            _SyncToThreadedAsyncAPIAdapter(
                _reactor=None,
                _threadpool=None,
                # Okay to bypass loopbackblockdeviceapi_for_test here as long
                # as we don't call any methods on the object.  This lets these
                # tests run even as non-root.
                _sync=LoopbackBlockDeviceAPI.from_path(
                    root_path=test_case.mktemp(),
                    compute_instance_id=u"sync-threaded-tests",
                )
            )
    )
):
    """
    Tests for ``_SyncToThreadedAsyncAPIAdapter``.
    """


def losetup_detach(device_file):
    """
    Detach the supplied loopback ``device_file``.
    """
    check_output(['losetup', '--detach', device_file.path])


def losetup_detach_all(root_path):
    """
    Detach all loop devices associated with files contained in ``root_path``.

    :param FilePath root_path: A directory in which to search for loop device
        backing files.
    """
    for device_file, backing_file in _losetup_list():
        try:
            backing_file.segmentsFrom(root_path)
        except ValueError:
            pass
        else:
            losetup_detach(device_file)


def loopbackblockdeviceapi_for_test(test_case, allocation_unit=None):
    """
    :returns: A ``LoopbackBlockDeviceAPI`` with a temporary root directory
        created for the supplied ``test_case``.
    """
    user_id = getuid()
    if user_id != 0:
        test_case.skipTest(
            "``LoopbackBlockDeviceAPI`` uses ``losetup``, "
            "which requires root privileges. "
            "Required UID: 0, Found UID: {!r}".format(user_id)
        )

    root_path = test_case.mktemp()
    loopback_blockdevice_api = LoopbackBlockDeviceAPI.from_path(
        root_path=root_path,
        compute_instance_id=random_name(test_case),
        allocation_unit=allocation_unit,
    )
    test_case.addCleanup(detach_destroy_volumes, loopback_blockdevice_api)
    return loopback_blockdevice_api


class LoopbackBlockDeviceAPITests(
        make_iblockdeviceapi_tests(
            blockdevice_api_factory=partial(
                loopbackblockdeviceapi_for_test,
                allocation_unit=LOOPBACK_ALLOCATION_UNIT
            ),
            minimum_allocatable_size=LOOPBACK_MINIMUM_ALLOCATABLE_SIZE,
            device_allocation_unit=None,
            unknown_blockdevice_id_factory=lambda test: unicode(uuid4()),
        )
):
    """
    Interface adherence Tests for ``LoopbackBlockDeviceAPI``.
    """


class LoopbackBlockDeviceAPIConstructorTests(TestCase):
    """
    Implementation specific constructor tests.
    """
    def test_from_path_creates_instance_id_if_not_provided(self):
        """
        Calling ``from_path`` with empty instance id creates an id.
        """
        loopback_blockdevice_api = LoopbackBlockDeviceAPI.from_path(
            root_path=b'',
        )
        instance_id = loopback_blockdevice_api.compute_instance_id()
        self.assertIsInstance(instance_id, unicode)
        self.assertNotEqual(u"", instance_id)

    def test_unique_instance_id_if_not_provided(self):
        """
        Calling constructor with empty instance id creates a different
        id each time.
        """
        a = LoopbackBlockDeviceAPI.from_path(root_path=b'')
        b = LoopbackBlockDeviceAPI.from_path(root_path=b'')
        self.assertNotEqual(
            a.compute_instance_id(),
            b.compute_instance_id(),
        )


class LoopbackBlockDeviceAPIImplementationTests(TestCase):
    """
    Implementation specific tests for ``LoopbackBlockDeviceAPI``.
    """
    def assertDirectoryStructure(self, directory):
        """
        Assert that the supplied ``directory`` has all the sub-directories
        required by ``LoopbackBlockDeviceAPI``.
        """
        attached_directory = directory.child(
            LoopbackBlockDeviceAPI._attached_directory_name
        )
        unattached_directory = directory.child(
            LoopbackBlockDeviceAPI._unattached_directory_name
        )

        LoopbackBlockDeviceAPI.from_path(
            root_path=directory.path,
            compute_instance_id=random_name(self),
        )

        self.assertTrue(
            (True, True),
            (attached_directory.exists(), unattached_directory.exists())
        )

    def setUp(self):
        super(LoopbackBlockDeviceAPIImplementationTests, self).setUp()
        self.api = loopbackblockdeviceapi_for_test(
            test_case=self,
            allocation_unit=LOOPBACK_ALLOCATION_UNIT,
        )
        self.minimum_allocatable_size = LOOPBACK_MINIMUM_ALLOCATABLE_SIZE

    def test_initialise_directories(self):
        """
        ``from_path`` creates a directory structure if it doesn't already
        exist.
        """
        directory = FilePath(self.mktemp()).child('loopback')
        self.assertDirectoryStructure(directory)

    def test_initialise_directories_attached_exists(self):
        """
        ``from_path`` uses existing attached directory if present.
        """
        directory = FilePath(self.mktemp())
        attached_directory = directory.child(
            LoopbackBlockDeviceAPI._attached_directory_name
        )
        attached_directory.makedirs()
        self.assertDirectoryStructure(directory)

    def test_initialise_directories_unattached_exists(self):
        """
        ``from_path`` uses existing unattached directory if present.
        """
        directory = FilePath(self.mktemp())
        unattached_directory = directory.child(
            LoopbackBlockDeviceAPI._unattached_directory_name
        )
        unattached_directory.makedirs()
        self.assertDirectoryStructure(directory)

    def test_create_sparse(self):
        """
        ``create_volume`` creates sparse files.
        """
        requested_size = self.minimum_allocatable_size
        volume = self.api.create_volume(
            dataset_id=uuid4(),
            size=requested_size,
        )
        allocated_size = volume.size
        size = get_size_info(self.api, volume)

        self.assertEqual(
            (0, allocated_size),
            (size.actual, size.reported)
        )

    def test_create_with_non_allocation_unit(self):
        """
        ``create_volume`` raises ``ValueError`` unless the supplied
        ``size`` is a multiple of
        ``IBlockDeviceAPI.allocated_unit()``.
        """
        self.assertRaises(
            ValueError,
            self.api.create_volume,
            dataset_id=uuid4(),
            size=self.minimum_allocatable_size + 1,
        )

    def test_list_unattached_volumes(self):
        """
        ``list_volumes`` returns a ``BlockVolume`` for each unattached volume
        file.
        """
        expected_size = self.minimum_allocatable_size
        expected_dataset_id = uuid4()
        blockdevice_volume = _blockdevicevolume_from_dataset_id(
            size=expected_size,
            dataset_id=expected_dataset_id,
        )
        with (self.api._root_path
              .child('unattached')
              .child(_backing_file_name(blockdevice_volume))
              .open('wb')) as f:
            f.truncate(expected_size)
        self.assertEqual([blockdevice_volume], self.api.list_volumes())

    def test_list_attached_volumes(self):
        """
        ``list_volumes`` returns a ``BlockVolume`` for each attached volume
        file.
        """
        expected_size = self.minimum_allocatable_size
        expected_dataset_id = uuid4()
        this_node = self.api.compute_instance_id()

        blockdevice_volume = _blockdevicevolume_from_dataset_id(
            size=expected_size,
            attached_to=this_node,
            dataset_id=expected_dataset_id,
        )

        host_dir = self.api._root_path.descendant([
            b'attached', this_node.encode("utf-8")
        ])
        host_dir.makedirs()
        filename = _backing_file_name(blockdevice_volume)
        with host_dir.child(filename).open('wb') as f:
            f.truncate(expected_size)

        self.assertEqual([blockdevice_volume], self.api.list_volumes())

    def test_stale_attachments(self):
        """
        If there are volumes in the ``LoopbackBlockDeviceAPI``\ 's "attached"
        directory that do not have a corresponding loopback device, one is
        created for them.
        """
        this_node = self.api.compute_instance_id()
        volume = self.api.create_volume(
            dataset_id=uuid4(), size=self.minimum_allocatable_size
        )
        unattached = self.api._root_path.descendant([
            b"unattached", _backing_file_name(volume),
        ])
        attached = self.api._root_path.descendant([
            b"attached", this_node.encode("utf-8"), _backing_file_name(volume),
        ])
        attached.parent().makedirs()
        unattached.moveTo(attached)

        self.assertNotEqual(
            None,
            self.api.get_device_path(volume.blockdevice_id),
        )

    def test_missing_instance_id(self):
        """
        ``compute_instance_id`` raises an error when it cannot return a valid
        instance ID.
        """
        root_path = None  # Unused in this code.
        api = LoopbackBlockDeviceAPI(root_path, compute_instance_id=None)
        e = self.assertRaises(UnknownInstanceID, api.compute_instance_id)
        self.assertEqual(
            'Could not find valid instance ID for %r' % (api,), str(e))


class LosetupListTests(TestCase):
    """
    Tests for ``_losetup_list_parse``.
    """
    def test_parse_empty(self):
        """
        An empty list is returned if there are no devices listed.
        """
        self.assertEqual([], _losetup_list_parse('\n'))

    def test_parse_one_line(self):
        """
        A pair of FilePaths are returned for device_file and backing_file.
        """
        input_text = '\n'.join([
            '/dev/loop0: []: (/tmp/rjw)',
            ''
        ])
        self.assertEqual(
            [(FilePath('/dev/loop0'), FilePath('/tmp/rjw'))],
            _losetup_list_parse(input_text)
        )

    def test_parse_multiple_lines(self):
        """
        A pair of FilePaths is returned for every loopback device on the
        system.
        """
        input_text = '\n'.join([
            '/dev/loop0: []: (/tmp/rjw)',
            '/dev/loop1: []: (/usr/share/virtualbox/VBoxGuestAdditions.iso)',
            ''
        ])
        self.assertEqual(
            [(FilePath('/dev/loop0'), FilePath('/tmp/rjw')),
             (FilePath('/dev/loop1'),
              FilePath('/usr/share/virtualbox/VBoxGuestAdditions.iso'))],
            _losetup_list_parse(input_text)
        )

    def test_remove_deleted_suffix(self):
        """
        Devices marked as ``(deleted)`` are listed.
        """
        input_text = '\n'.join([
            '/dev/loop0: []: (/tmp/rjw (deleted))',
            ''
        ])
        self.assertEqual(
            [(FilePath('/dev/loop0'), FilePath('/tmp/rjw'))],
            _losetup_list_parse(input_text)
        )

    def test_remove_inode(self):
        """
        Devices listed with their inode number (when run as root) are listed.
        """
        input_text = ''.join([
            '/dev/loop0: [0038]:723801 (/tmp/rjw)',
        ])
        self.assertEqual(
            [(FilePath('/dev/loop0'), FilePath('/tmp/rjw'))],
            _losetup_list_parse(input_text)
        )


@implementer(IProfiledBlockDeviceAPI)
class FakeProfiledLoopbackBlockDeviceAPI(
        proxyForInterface(IBlockDeviceAPI, "_loopback_blockdevice_api")):
    """
    Fake implementation of ``IProfiledBlockDeviceAPI`` and ``IBlockDeviceAPI``
    on top of ``LoopbackBlockDeviceAPI``. Profiles are not actually
    implemented for loopback devices, but this fake is useful for testing the
    intermediate layers.

    :ivar _loopback_blockdevice_api: The underlying ``LoopbackBlockDeviceAPI``.
    :ivar pmap dataset_profiles: A pmap from blockdevice_id to desired profile
        at creation time.
    """
    def __init__(self, loopback_blockdevice_api):
        self._loopback_blockdevice_api = loopback_blockdevice_api
        self.dataset_profiles = pmap({})

    def create_volume_with_profile(self, dataset_id, size, profile_name):
        """
        Calls the underlying ``create_volume`` on
        ``_loopback_blockdevice_api``, but records the desired profile_name for
        the purpose of test validation.
        """
        volume = self._loopback_blockdevice_api.create_volume(
            dataset_id=dataset_id, size=size)
        self.dataset_profiles = self.dataset_profiles.set(
            volume.blockdevice_id, profile_name)
        return volume


def fakeprofiledloopbackblockdeviceapi_for_test(test_case,
                                                allocation_unit=None):
    """
    Constructs a ``FakeProfiledLoopbackBlockDeviceAPI`` for use in tests that
    want to verify functionality with an ``IProfiledBlockDeviceAPI`` provider.
    """
    return FakeProfiledLoopbackBlockDeviceAPI(
        loopback_blockdevice_api=loopbackblockdeviceapi_for_test(
            test_case, allocation_unit=allocation_unit))


class FakeProfiledLoopbackBlockDeviceIProfiledBlockDeviceTests(
    make_iprofiledblockdeviceapi_tests(
        partial(fakeprofiledloopbackblockdeviceapi_for_test,
                allocation_unit=LOOPBACK_ALLOCATION_UNIT),
        LOOPBACK_MINIMUM_ALLOCATABLE_SIZE
    )
):
    """
    ``IProfiledBlockDeviceAPI`` interface adherence Tests for
    ``FakeProfiledLoopbackBlockDevice``.
    """


def umount(unmount_target):
    """
    Unmount a filesystem.

    :param FilePath unmount_target: The device file that is mounted or
        mountpoint directory.
    """
    check_output(['umount', unmount_target.path])


def umount_all(root_path):
    """
    Unmount all devices with mount points contained in ``root_path``.

    :param FilePath root_path: A directory in which to search for mount points.
    """
    def is_under_root(path):
        try:
            FilePath(path).segmentsFrom(root_path)
        except ValueError:
            return False
        return True

    partitions_under_root = list(p for p in psutil.disk_partitions()
                                 if is_under_root(p.mountpoint))
    for partition in partitions_under_root:
        umount(FilePath(partition.mountpoint))


def mountroot_for_test(test_case):
    """
    Create a mountpoint root directory and unmount any filesystems with mount
    points beneath that directory when the test exits.

    :param TestCase test_case: The ``TestCase`` which is being run.
    :returns: A ``FilePath`` for the newly created mount root.
    """
    mountroot = FilePath(test_case.mktemp())
    mountroot.makedirs()
    test_case.addCleanup(umount_all, mountroot)
    return mountroot


_ARBITRARY_VOLUME = BlockDeviceVolume(
    blockdevice_id=u"abcd",
    size=int(REALISTIC_BLOCKDEVICE_SIZE.to_Byte()),
    dataset_id=uuid4(),
)


def multistep_change_log(parent, children):
    """
    Create an Eliot logging validation function which asserts that the given
    parent action is logged with the given children actions.

    :param ActionType parent: The type of an action that will be required.
    :param list children: The types of actions will be required to appear as
        children of ``parent``.

    :return: A two-argument callable suitable for use with
        ``validate_logging``.
    """
    def verify(self, logger):
        [parent_action] = LoggedAction.of_type(logger.messages, parent)
        children_actions = [
            LoggedAction.of_type(logger.messages, child_action)[0]
            for child_action
            in children
        ]
        self.assertEqual(children_actions, parent_action.children)
    return verify


class CreateFilesystemInitTests(
    make_with_init_tests(
        CreateFilesystem,
        dict(device=FilePath(b"/dev/null"), filesystem=u"ext4"),
        dict(),
    )
):
    """
    Tests for ``CreateFilesystem`` initialization.
    """


class CreateFilesystemTests(
    make_istatechange_tests(
        CreateFilesystem,
        dict(device=FilePath(b"/dev/null"), filesystem=u"ext4"),
        dict(device=FilePath(b"/dev/null"), filesystem=u"btrfs"),
    )
):
    """
    Tests for ``CreateFilesystem``\ 's ``IStateChange`` implementation.

    See ``MountBlockDeviceTests`` for more ``CreateFilesystem`` tests.
    """


class MountBlockDeviceInitTests(
    make_with_init_tests(
        MountBlockDevice,
        dict(dataset_id=uuid4(), device_path=FilePath("/dev/sdb"),
             mountpoint=FilePath(b"/foo")),
        dict(),
    )
):
    """
    Tests for ``Mountblockdevice`` initialization.
    """


class _MountScenario(PClass):
    """
    Setup tools for the tests defined on ``MountBlockDeviceTests``.

    This class serves as a central point for the handful of separate pieces of
    state that go into setting up a situation where it might be possible to
    mount something.  It also provides helpers for performing some of the
    external system interactions that might be necessary (such as creating a
    volume on the backend and initializing it with a filesystem).

    The factoring is dictated primarily by what makes it easy to write the
    tests with minimal duplication, nothing more.

    :ivar host: An identifier for the node to which a newly created volume will
        be attached.
    :ivar dataset_id: The dataset identifier associated with the volume that
        will be created.
    :ivar filesystem_type: The name of the filesystem with which the volume
        will be initialized (eg ``u"ext2"``).
    :ivar api: The ``IBlockDeviceAPI`` provider which will be used to create
        and attach a new volume.
    :ivar volume: The volume which is created.
    :ivar deployer: The ``BlockDeviceDeployer`` which will be passed to the
        ``IStateChange`` provider's ``run`` method.
    :ivar mountpoint: The filesystem location where the mount will be
        attempted.
    """
    host = field(type=unicode)
    dataset_id = field(type=UUID)
    filesystem_type = field(type=unicode)
    api = field()
    volume = field(type=BlockDeviceVolume)
    deployer = field(type=BlockDeviceDeployer)
    device_path = field(type=FilePath)
    mountpoint = field(type=FilePath)

    def state_change(self):
        return MountBlockDevice(dataset_id=self.dataset_id,
                                device_path=self.device_path,
                                mountpoint=self.mountpoint)

    @classmethod
    def generate(cls, case, mountpoint):
        """
        Create a new ``_MountScenario``.

        The scenario comes with a newly created volume attached to
        ``self.host`` and with a new ``self.filesystem_type`` filesystem.

        :param TestCase case: The running test case, used for temporary path
            generation.
        :param FilePath mountpoint: The location at which the mount attempt
            will eventually be made.

        :return: A new ``_MountScenario`` with attributes describing all of the
            state which has been set up.
        """
        host = u"192.0.7.8"
        filesystem_type = u"ext4"
        dataset_id = uuid4()
        api = loopbackblockdeviceapi_for_test(case)
        volume = api.create_volume(
            dataset_id=dataset_id, size=LOOPBACK_MINIMUM_ALLOCATABLE_SIZE,
        )
        api.attach_volume(volume.blockdevice_id, host)
        device_path = api.get_device_path(volume.blockdevice_id)

        deployer = BlockDeviceDeployer(
            node_uuid=uuid4(),
            hostname=host,
            block_device_api=api,
            mountroot=mountpoint.parent(),
        )

        return cls(
            host=host, dataset_id=dataset_id, filesystem_type=filesystem_type,
            api=api, volume=volume, deployer=deployer,
            device_path=device_path,
            mountpoint=mountpoint,
        )

    def create(self):
        """
        Create a filesystem on this scenario's volume.

        :return: A ``Deferred`` which fires when the filesystem has been
            created.
        """
        return run_state_change(
            CreateFilesystem(
                device=self.api.get_device_path(self.volume.blockdevice_id),
                filesystem=self.filesystem_type
            ),
            self.deployer,
        )


class MountBlockDeviceTests(
    make_istatechange_tests(
        MountBlockDevice,
        dict(dataset_id=uuid4(), device_path=FilePath(b"/dev/sdb"),
             mountpoint=FilePath(b"/foo")),
        dict(dataset_id=uuid4(), device_path=FilePath(b"/dev/sdc"),
             mountpoint=FilePath(b"/bar")),
    )
):
    """
    Tests for ``MountBlockDevice``\ 's ``IStateChange`` implementation, as
    well as ``CreateFilesystem`` testing.
    """
    def _run_test(self, mountpoint):
        """
        Verify that ``MountBlockDevice.run`` mounts the filesystem from the
        block device for the attached volume it is given.
        """
        scenario = _MountScenario.generate(self, mountpoint)
        self.successResultOf(scenario.create())

        change = scenario.state_change()
        return scenario, run_state_change(change, scenario.deployer)

    def _run_success_test(self, mountpoint):
        scenario, mount_result = self._run_test(mountpoint)
        self.successResultOf(mount_result)

        expected = (
            scenario.device_path.path,
            mountpoint.path,
            scenario.filesystem_type,
        )
        mounted = list(
            (part.device, part.mountpoint, part.fstype)
            for part in psutil.disk_partitions()
        )
        self.assertIn(expected, mounted)
        return scenario

    def _make_mounted_filesystem(self, path_segment=b"mount-test"):
        mountpoint = mountroot_for_test(self).child(path_segment)
        scenario = self._run_success_test(mountpoint)
        return scenario, mountpoint

    def _mount(self, scenario, mountpoint):
        self.successResultOf(run_state_change(
            scenario.state_change().set(mountpoint=mountpoint),
            scenario.deployer))

    def test_run(self):
        """
        ``CreateFilesystem.run`` initializes a block device with a filesystem
        which ``MountBlockDevice.run`` can then mount.
        """
        mountroot = mountroot_for_test(self)
        mountpoint = mountroot.child(b"mount-test")
        self._run_success_test(mountpoint)

    def test_create_fails_on_mounted_filesystem(self):
        """
        Running ``CreateFilesystem`` on a filesystem mounted with
        ``MountBlockDevice`` fails in a non-destructive manner.
        """
        scenario, mountpoint = self._make_mounted_filesystem()
        afile = mountpoint.child(b"file")
        afile.setContent(b"data")
        # Try recreating mounted filesystem; this should fail.
        self.failureResultOf(scenario.create(), FilesystemExists)
        # Unmounting and remounting, but our data still exists:
        umount(mountpoint)
        self._mount(scenario, mountpoint)
        self.assertEqual(afile.getContent(), b"data")

    def test_create_fails_on_existing_filesystem(self):
        """
        Running ``CreateFilesystem`` on a block device that already has a file
        system fails with an exception and preserves the data.

        This is because mkfs is a destructive operation that will destroy any
        existing filesystem on that block device.
        """
        scenario, mountpoint = self._make_mounted_filesystem()
        afile = mountpoint.child(b"file")
        afile.setContent(b"data")
        # Unmount the filesystem
        umount(mountpoint)
        # Try recreating filesystem; this should fail.
        self.failureResultOf(scenario.create(), FilesystemExists)
        # Remounting should succeed.
        self._mount(scenario, mountpoint)
        self.assertEqual(afile.getContent(), b"data")

    def test_mountpoint_exists(self):
        """
        It is not an error if the mountpoint given to ``MountBlockDevice``
        already exists.
        """
        mountroot = mountroot_for_test(self)
        mountpoint = mountroot.child(b"mount-test")
        mountpoint.makedirs()
        self._run_success_test(mountpoint)

    def test_mountpoint_error(self):
        """
        If the mountpoint is unusable, for example because it is a regular file
        instead of a directory, ``MountBlockDevice.run`` returns a ``Deferred``
        that fires with a ``Failure`` given the reason.
        """
        mountroot = mountroot_for_test(self)
        intermediate = mountroot.child(b"mount-error-test")
        intermediate.setContent(b"collision")
        mountpoint = intermediate.child(b"mount-test")
        _, mount_result = self._run_test(mountpoint)

        failure = self.failureResultOf(mount_result, OSError)
        self.assertEqual(ENOTDIR, failure.value.errno)

    def test_mountpoint_permissions(self):
        """
        The mountpoint is world-writeable (since containers can run as any
        user), and its parent is only accessible as current user (for
        security).
        """
        mountroot = mountroot_for_test(self)
        mountpoint = mountroot.child(b"mount-test")
        self._run_success_test(mountpoint)
        self.assertEqual((mountroot.getPermissions().shorthand(),
                          mountpoint.getPermissions().shorthand()),
                         ('rwx------', 'rwxrwxrwx'))

    def test_new_is_empty(self):
        """
        A newly created filesystem is empty after being mounted.

        If it's not empty it might break some Docker images that assumes
        volumes start out empty.
        """
        mountpoint = mountroot_for_test(self).child(b"mount-test")
        self._run_success_test(mountpoint)
        self.assertEqual(mountpoint.children(), [])

    def test_remount(self):
        """
        It's possible to unmount and then remount an attached volume.
        """
        mountpoint = mountroot_for_test(self).child(b"mount-test")
        scenario = self._run_success_test(mountpoint)
        check_call([b"umount", mountpoint.path])
        self.successResultOf(run_state_change(
            scenario.state_change(),
            scenario.deployer))

    def test_lost_found_deleted_remount(self):
        """
        If ``lost+found`` is recreated, remounting it removes it.
        """
        mountpoint = mountroot_for_test(self).child(b"mount-test")
        scenario = self._run_success_test(mountpoint)
        check_call([b"mklost+found"], cwd=mountpoint.path)
        check_call([b"umount", mountpoint.path])
        self.successResultOf(run_state_change(
            scenario.state_change(),
            scenario.deployer))
        self.assertEqual(mountpoint.children(), [])

    def test_lost_found_not_deleted_if_other_files_exist(self):
        """
        If files other than ``lost+found`` exist in the filesystem,
        ``lost+found`` is not deleted.
        """
        mountpoint = mountroot_for_test(self).child(b"mount-test")
        scenario = self._run_success_test(mountpoint)
        mountpoint.child(b"file").setContent(b"stuff")
        check_call([b"mklost+found"], cwd=mountpoint.path)
        check_call([b"umount", mountpoint.path])
        self.successResultOf(run_state_change(
            scenario.state_change(),
            scenario.deployer))
        self.assertItemsEqual(mountpoint.children(),
                              [mountpoint.child(b"file"),
                               mountpoint.child(b"lost+found")])

    def test_world_permissions_not_reset_if_other_files_exist(self):
        """
        If files exist in the filesystem, permissions are not reset when the
        filesystem is remounted.
        """
        mountpoint = mountroot_for_test(self).child(b"mount-test")
        scenario = self._run_success_test(mountpoint)
        mountpoint.child(b"file").setContent(b"stuff")
        check_call([b"umount", mountpoint.path])
        mountpoint.chmod(S_IRWXU)
        mountpoint.restat()
        self.successResultOf(run_state_change(
            scenario.state_change(),
            scenario.deployer))
        self.assertEqual(mountpoint.getPermissions().shorthand(),
                         'rwx------')


class UnmountBlockDeviceInitTests(
    make_with_init_tests(
        record_type=UnmountBlockDevice,
        kwargs=dict(dataset_id=uuid4(),
                    blockdevice_id=ARBITRARY_BLOCKDEVICE_ID),
        expected_defaults=dict(),
    )
):
    """
    Tests for ``UnmountBlockDevice`` initialization.
    """


class UnmountBlockDeviceTests(
    make_istatechange_tests(
        UnmountBlockDevice,
        dict(dataset_id=uuid4(), blockdevice_id=ARBITRARY_BLOCKDEVICE_ID),
        dict(dataset_id=uuid4(), blockdevice_id=ARBITRARY_BLOCKDEVICE_ID_2),
    )
):
    """
    Tests for ``UnmountBlockDevice``.
    """
    @validate_logging(
        lambda self, logger:
            self.assertEqual(
                1,
                len(LoggedAction.of_type(
                    logger.messages, UNMOUNT_BLOCK_DEVICE
                ))
            )
    )
    def test_run(self, logger):
        """
        ``UnmountBlockDevice.run`` unmounts the filesystem / block device
        associated with the volume passed to it (association as determined by
        the deployer's ``IBlockDeviceAPI`` provider).
        """
        self.patch(blockdevice, "_logger", logger)

        node = u"192.0.2.1"
        dataset_id = uuid4()
        deployer = create_blockdevicedeployer(self, hostname=node)
        api = deployer.block_device_api
        volume = api.create_volume(
            dataset_id=dataset_id, size=LOOPBACK_MINIMUM_ALLOCATABLE_SIZE
        )
        volume = api.attach_volume(volume.blockdevice_id, node)
        device = api.get_device_path(volume.blockdevice_id)
        mountroot = mountroot_for_test(self)
        mountpoint = mountroot.child(unicode(dataset_id).encode("ascii"))
        mountpoint.makedirs()
        make_filesystem(device, block_device=True)
        check_output([b"mount", device.path, mountpoint.path])

        change = UnmountBlockDevice(dataset_id=dataset_id,
                                    blockdevice_id=volume.blockdevice_id)
        self.successResultOf(run_state_change(change, deployer))
        self.assertNotIn(
            device,
            list(
                FilePath(partition.device)
                for partition
                in psutil.disk_partitions()
            )
        )


class DetachVolumeInitTests(
    make_with_init_tests(
        record_type=DetachVolume,
        kwargs=dict(dataset_id=uuid4(),
                    blockdevice_id=ARBITRARY_BLOCKDEVICE_ID),
        expected_defaults=dict(),
    )
):
    """
    Tests for ``DetachVolume`` initialization.
    """


class DetachVolumeTests(
    make_istatechange_tests(
        DetachVolume,
        dict(dataset_id=uuid4(), blockdevice_id=ARBITRARY_BLOCKDEVICE_ID),
        dict(dataset_id=uuid4(), blockdevice_id=ARBITRARY_BLOCKDEVICE_ID_2),
    )
):
    """
    Tests for ``DetachVolume``.
    """
    def test_run(self):
        """
        ``DetachVolume.run`` uses the deployer's ``IBlockDeviceAPI`` to detach
        its volume from the deployer's node.
        """
        dataset_id = uuid4()
        deployer = create_blockdevicedeployer(self, hostname=u"192.0.2.1")
        api = deployer.block_device_api
        volume = api.create_volume(
            dataset_id=dataset_id, size=LOOPBACK_MINIMUM_ALLOCATABLE_SIZE
        )
        api.attach_volume(
            volume.blockdevice_id,
            attach_to=api.compute_instance_id(),
        )

        change = DetachVolume(dataset_id=dataset_id,
                              blockdevice_id=volume.blockdevice_id)
        self.successResultOf(run_state_change(change, deployer))

        [listed_volume] = api.list_volumes()
        self.assertIs(None, listed_volume.attached_to)


class DestroyVolumeInitTests(
    make_with_init_tests(
        DestroyVolume,
        dict(blockdevice_id=ARBITRARY_BLOCKDEVICE_ID),
        dict(),
    )
):
    """
    Tests for ``DestroyVolume`` initialization.
    """


class DestroyVolumeTests(
    make_istatechange_tests(
        DestroyVolume,
        dict(blockdevice_id=ARBITRARY_BLOCKDEVICE_ID),
        dict(blockdevice_id=ARBITRARY_BLOCKDEVICE_ID_2),
    )
):
    """
    Tests for ``DestroyVolume``.
    """
    def test_run(self):
        """
        ``DestroyVolume.run`` uses the deployer's ``IBlockDeviceAPI`` to
        destroy its volume.
        """
        node = u"192.0.2.1"
        dataset_id = uuid4()
        deployer = create_blockdevicedeployer(self, hostname=node)
        api = deployer.block_device_api
        volume = api.create_volume(
            dataset_id=dataset_id, size=LOOPBACK_MINIMUM_ALLOCATABLE_SIZE
        )

        change = DestroyVolume(blockdevice_id=volume.blockdevice_id)
        self.successResultOf(run_state_change(change, deployer))

        self.assertEqual([], api.list_volumes())


class CreateBlockDeviceDatasetInitTests(
    make_with_init_tests(
        CreateBlockDeviceDataset,
        dict(
            dataset_id=uuid4(),
            maximum_size=LOOPBACK_MINIMUM_ALLOCATABLE_SIZE,
            metadata={u"meta": u"data"},
        ),
        dict(metadata={}),
    )
):
    """
    Tests for ``CreateBlockDeviceDataset`` initialization.
    """


class CreateBlockDeviceDatasetInterfaceTests(
    make_istatechange_tests(
        CreateBlockDeviceDataset,
        lambda _uuid=uuid4(): dict(
            dataset_id=_uuid,
            maximum_size=LOOPBACK_MINIMUM_ALLOCATABLE_SIZE,
        ),
        lambda _uuid=uuid4(): dict(
            dataset_id=uuid4(),
            maximum_size=LOOPBACK_MINIMUM_ALLOCATABLE_SIZE,
        ),
    )
):
    """
    ``CreateBlockDeviceDataset`` interface adherance tests.
    """


class CreateBlockDeviceDatasetImplementationMixin(object):
    """
    Utility Mixin for ``CreateBlockDeviceDataset`` implementation tests.
    """

    def _create_blockdevice_dataset(self, dataset_id, maximum_size,
                                    metadata=pmap({})):
        """
        Call ``CreateBlockDeviceDataset.run`` with a ``BlockDeviceDeployer``.

        :param UUID dataset_id: The uuid4 identifier for the dataset which will
            be created.
        :param int maximum_size: The size, in bytes, of the dataset which will
            be created.
        :param pmap(unicode, unicode) metadata: The metadata for the dataset.

        :returns: A ``BlockDeviceVolume`` for the created volume.
        """
        change = CreateBlockDeviceDataset(
            dataset_id=dataset_id,
            maximum_size=maximum_size,
            metadata=metadata
        )

        run_state_change(change, self.deployer)

        [volume] = self.api.list_volumes()
        return volume


def make_createblockdevicedataset_mixin(profiled_api):
    """
    Constructs a base class for tests that verify the implementation of
    ``CreateBlockDeviceDataset``.

    This ``IStateChange`` needs to be tested in two configurations:

    1) With an ``IBlockDeviceAPI`` provider that does not provide
        ``IProfiledBlockDeviceAPI``.

    2) With an ``IBlockDeviceAPI`` that does provide
        ``IProfiledBlockDeviceAPI``.

    The mixin holds utility functions that are useful in both configurations,
    and takes care of initializing the two different versions of the API.

    :param bool profiled_api: True if you want self.api to be an implementation
        of ``IBlockDeviceAPI`` that provides ``IProfiledBlockDeviceAPI``. False
        if you want self.api not to provide ``IProfiledBlockDeviceAPI``.
    """
    class Mixin(CreateBlockDeviceDatasetImplementationMixin,
                TestCase):
        def setUp(self):
            super(Mixin, self).setUp()
            if profiled_api:
                self.api = fakeprofiledloopbackblockdeviceapi_for_test(
                    self,
                    allocation_unit=LOOPBACK_ALLOCATION_UNIT
                )
            else:
                self.api = loopbackblockdeviceapi_for_test(
                    self,
                    allocation_unit=LOOPBACK_ALLOCATION_UNIT
                )
            self.mountroot = mountroot_for_test(self)
            self.deployer = BlockDeviceDeployer(
                node_uuid=uuid4(),
                hostname=u"192.0.2.10",
                block_device_api=self.api,
                mountroot=self.mountroot
            )

    return Mixin


class CreateBlockDeviceDatasetImplementationTests(
    make_createblockdevicedataset_mixin(profiled_api=False)
):
    """
    ``CreateBlockDeviceDataset`` implementation tests for use with a backend
    that is not storage profile aware.
    """

    @capture_logging(
        assertHasAction, CREATE_BLOCK_DEVICE_DATASET, succeeded=False
    )
    def test_created_exists(self, logger):
        """
        ``CreateBlockDeviceDataset.run`` fails with ``DatasetExists`` if there
        is already a ``BlockDeviceVolume`` for the requested dataset.
        """
        self.patch(blockdevice, '_logger', logger)
        dataset_id = uuid4()

        # The a volume for the dataset already exists.
        existing_volume = self.api.create_volume(
            dataset_id,
            size=LOOPBACK_MINIMUM_ALLOCATABLE_SIZE
        )

        change = CreateBlockDeviceDataset(
            dataset_id=dataset_id,
            maximum_size=LOOPBACK_MINIMUM_ALLOCATABLE_SIZE
        )

        changing = run_state_change(change, self.deployer)

        failure = self.failureResultOf(changing, DatasetExists)
        self.assertEqual(
            existing_volume,
            failure.value.blockdevice
        )

    def test_run_create(self):
        """
        ``CreateBlockDeviceDataset.run`` uses the ``IDeployer``\ 's API object
        to create a new volume.
        """
        dataset_id = uuid4()
        volume = self._create_blockdevice_dataset(
            dataset_id=dataset_id,
            maximum_size=LOOPBACK_MINIMUM_ALLOCATABLE_SIZE,
        )

        expected_volume = _blockdevicevolume_from_dataset_id(
            dataset_id=dataset_id, attached_to=None,
            size=LOOPBACK_MINIMUM_ALLOCATABLE_SIZE,
        )

        self.assertEqual(expected_volume, volume)

    @capture_logging(assertHasMessage, CREATE_VOLUME_PROFILE_DROPPED)
    def test_run_create_profile_dropped(self, logger):
        """
        ``CreateBlockDeviceDataset.run`` uses the ``IDeployer``\ 's API object
        to create a new volume, and logs that profile dropped during creation
        if the backend does not provide ``IProfiledBlockDeviceAPI``.
        """
        self.assertFalse(
            IProfiledBlockDeviceAPI.providedBy(self.api),
            u"This test assumes the API does not provide "
            u"IProfiledBlockDeviceAPI. If the API now does provide that "
            u"interface, this test needs a bit of love.")
        dataset_id = uuid4()
        volume = self._create_blockdevice_dataset(
            dataset_id=dataset_id,
            maximum_size=LOOPBACK_MINIMUM_ALLOCATABLE_SIZE,
            metadata={PROFILE_METADATA_KEY: u"gold"}
        )

        expected_volume = _blockdevicevolume_from_dataset_id(
            dataset_id=dataset_id, attached_to=None,
            size=LOOPBACK_MINIMUM_ALLOCATABLE_SIZE,
        )

        self.assertEqual(expected_volume, volume)

    def test_run_create_round_up(self):
        """
        ``CreateBlockDeviceDataset.run`` rounds up the size if the
        requested size is less than ``allocation_unit``.
        """
        dataset_id = uuid4()
        volume_info = self._create_blockdevice_dataset(
            dataset_id=dataset_id,
            # Request a size which will force over allocation.
            maximum_size=LOOPBACK_MINIMUM_ALLOCATABLE_SIZE + 1,
        )
        expected_volume = _blockdevicevolume_from_dataset_id(
            dataset_id=dataset_id, attached_to=None,
            size=LOOPBACK_MINIMUM_ALLOCATABLE_SIZE + LOOPBACK_ALLOCATION_UNIT,
        )
        self.assertEqual(expected_volume, volume_info)


class CreateBlockDeviceDatasetProfiledImplementationTests(
    make_createblockdevicedataset_mixin(profiled_api=True)
):
    """
    ``CreateBlockDeviceDataset`` implementation tests with a driver that can
    handle storage profiles.
    """

    def test_run_create_profile(self):
        """
        ``CreateBlockDeviceDataset.run`` uses the ``IDeployer``\ 's API object
        to create a new volume, and logs that profile dropped during creation
        if the backend does not provide ``IProfiledBlockDeviceAPI``.
        """
        self.assertTrue(
            IProfiledBlockDeviceAPI.providedBy(self.api),
            u"This test assumes the API provides IProfiledBlockDeviceAPI. If "
            u"the API now does not provide that interface, this test needs a "
            u"bit of love.")
        dataset_id = uuid4()
        profile = u"gold"
        volume_info = self._create_blockdevice_dataset(
            dataset_id=dataset_id,
            maximum_size=LOOPBACK_MINIMUM_ALLOCATABLE_SIZE,
            metadata={u"clusterhq:flocker:profile": profile}
        )
        actual_profile = self.api.dataset_profiles[volume_info.blockdevice_id]

        expected_volume = _blockdevicevolume_from_dataset_id(
            dataset_id=dataset_id, attached_to=None,
            size=LOOPBACK_MINIMUM_ALLOCATABLE_SIZE,
        )
        self.assertEqual(
            dict(volume=expected_volume, profile=profile),
            dict(volume=volume_info, profile=actual_profile))


class AttachVolumeInitTests(
    make_with_init_tests(
        record_type=AttachVolume,
        kwargs=dict(dataset_id=uuid4(),
                    blockdevice_id=ARBITRARY_BLOCKDEVICE_ID),
        expected_defaults=dict(),
    )
):
    """
    Tests for ``AttachVolume`` initialization.
    """


class AttachVolumeTests(
    make_istatechange_tests(
        AttachVolume,
        dict(dataset_id=uuid4(), blockdevice_id=ARBITRARY_BLOCKDEVICE_ID),
        dict(dataset_id=uuid4(), blockdevice_id=ARBITRARY_BLOCKDEVICE_ID_2),
    )
):
    """
    Tests for ``AttachVolume``\ 's ``IStateChange`` implementation.
    """
    @validate_logging(assertHasAction, ATTACH_VOLUME, True)
    def test_run(self, logger):
        """
        ``AttachVolume.run`` attaches a volume to a host.
        """
        host = u"192.0.7.8"
        dataset_id = uuid4()
        deployer = create_blockdevicedeployer(self, hostname=host)
        api = deployer.block_device_api
        volume = api.create_volume(
            dataset_id=dataset_id, size=LOOPBACK_MINIMUM_ALLOCATABLE_SIZE
        )
        change = AttachVolume(dataset_id=dataset_id,
                              blockdevice_id=volume.blockdevice_id)
        self.patch(blockdevice, "_logger", logger)
        self.successResultOf(run_state_change(change, deployer))

        expected_volume = volume.set(
            attached_to=api.compute_instance_id()
        )
        self.assertEqual([expected_volume], api.list_volumes())

    def test_missing(self):
        """
        If no volume is associated with the ``AttachVolume`` instance's
        ``blockdevice_id``, the underlying ``IBlockDeviceAPI`` should fail with
        an ``UnknownVolume`` exception, and ``AttachVolume.run`` should return
        a ``Deferred`` that fires with a ``Failure`` wrapping that exception.
        """
        dataset_id = uuid4()
        deployer = create_blockdevicedeployer(self)
        bad_blockdevice_id = u'incorrect_blockdevice_id'
        change = AttachVolume(dataset_id=dataset_id,
                              blockdevice_id=bad_blockdevice_id)
        failure = self.failureResultOf(
            run_state_change(change, deployer), UnknownVolume
        )
        self.assertEqual(
            bad_blockdevice_id, failure.value.blockdevice_id
        )


class AllocatedSizeTypeTests(TestCase):
    """
    Tests for type coercion of parameters supplied to
    ``allocated_size``.
    """
    def test_allocation_unit_float(self):
        """
        ``allocated_size`` returns ``int`` if the supplied
        ``allocation_unit`` is of type ``float``.
        """
        self.assertIsInstance(
            allocated_size(
                allocation_unit=10.0,
                requested_size=1
            ),
            int,
        )

    def test_requested_size_float(self):
        """
        ``allocated_size`` returns ``int`` if the supplied
        ``requested_size`` is of type ``float``.
        """
        self.assertIsInstance(
            allocated_size(
                allocation_unit=10,
                requested_size=1.0,
            ),
            int,
        )


class AllocatedSizeTestsMixin(object):
    """
    Tests for ``allocated_size``.
    """
    def test_size_is_allocation_unit(self):
        """
        ``allocated_size`` returns the ``requested_size`` when it
        exactly matches the ``allocation_unit``.
        """
        requested_size = self.allocation_unit
        expected_size = requested_size
        self.assertEqual(
            expected_size,
            allocated_size(self.allocation_unit, requested_size)
        )

    def test_size_is_multiple_of_allocation_unit(self):
        """
        ``allocated_size`` returns the ``requested_size`` when it
        is a multiple of the ``allocation_unit``.
        """
        requested_size = self.allocation_unit * 10
        expected_size = requested_size
        self.assertEqual(
            expected_size,
            allocated_size(self.allocation_unit, requested_size)
        )

    def test_round_up(self):
        """
        ``allocated_size`` returns next multiple of
        ``allocation_unit`` if ``requested_size`` is not a multiple of
        ``allocation_unit``.
        """
        requested_size = self.allocation_unit + 1
        expected_size = self.allocation_unit * 2
        self.assertEqual(
            expected_size,
            allocated_size(self.allocation_unit, requested_size)
        )


def make_allocated_size_tests(allocation_unit):
    """
    :param Bitmath allocation_unit: The allocation_unit.
    :return: A ``TestCase`` to run ``AllocatedSizeTestsMixin`` tests
        against the supplied ``allocation_unit``. The name of the test
        contains the classname of ``allocation_unit``.
    """
    class Tests(AllocatedSizeTestsMixin, TestCase):
        def setUp(self):
            super(Tests, self).setUp()
            self.allocation_unit = int(allocation_unit.to_Byte().value)

    Tests.__name__ = (
        'AllocatedSize' + allocation_unit.__class__.__name__ + 'Tests'
    )
    return Tests


def _make_allocated_size_testcases():
    """
    Build test cases for some common allocation_units.
    """
    for unit in (Byte, MB, MiB, GB, GiB):
        for size in (1, 2, 4, 8):
            test_case = make_allocated_size_tests(unit(size))
            globals()[test_case.__name__] = test_case
_make_allocated_size_testcases()
del _make_allocated_size_testcases


class ProcessLifetimeCacheIBlockDeviceAPITests(
        make_iblockdeviceapi_tests(
            blockdevice_api_factory=lambda test_case: ProcessLifetimeCache(
                loopbackblockdeviceapi_for_test(
                    test_case, allocation_unit=LOOPBACK_ALLOCATION_UNIT
                )),
            minimum_allocatable_size=LOOPBACK_MINIMUM_ALLOCATABLE_SIZE,
            device_allocation_unit=None,
            unknown_blockdevice_id_factory=lambda test: unicode(uuid4()),
        )
):
    """
    Interface adherence Tests for ``ProcessLifetimeCache``.
    """


class CountingProxy(object):
    """
    Transparent proxy that counts the number of calls to methods of the
    wrapped object.

    :ivar _wrapped: Wrapped object.
    :ivar call_count: Mapping of (method name, args, kwargs) to number of
        calls.
    """
    def __init__(self, wrapped):
        self._wrapped = wrapped
        self.call_count = pmap()

    def num_calls(self, name, *args, **kwargs):
        """
        Return the number of times the given method was called with given
        arguments.

        :param name: Method name.
        :param args: Positional arguments it was called with.
        :param kwargs: Keyword arguments it was called with.

        :return: Number of calls.
        """
        return self.call_count.get(
            pvector([name, pvector(args), pmap(kwargs)]), 0)

    def __getattr__(self, name):
        method = getattr(self._wrapped, name)

        def counting_proxy(*args, **kwargs):
            key = pvector([name, pvector(args), pmap(kwargs)])
            current_count = self.call_count.get(key, 0)
            self.call_count = self.call_count.set(key, current_count + 1)
            return method(*args, **kwargs)
        return counting_proxy


class ProcessLifetimeCacheTests(TestCase):
    """
    Tests for the caching logic in ``ProcessLifetimeCache``.
    """
    def setUp(self):
        super(ProcessLifetimeCacheTests, self).setUp()
        self.api = loopbackblockdeviceapi_for_test(self)
        self.counting_proxy = CountingProxy(self.api)
        self.cache = ProcessLifetimeCache(self.counting_proxy)

    def test_compute_instance_id(self):
        """
        The result of ``compute_instance_id`` is cached indefinitely.
        """
        initial = self.cache.compute_instance_id()
        later = [self.cache.compute_instance_id() for _ in range(10)]
        self.assertEqual(
            (later, self.counting_proxy.num_calls("compute_instance_id")),
            ([initial] * 10, 1))

    def attached_volumes(self):
        """
        :return: A sequence of two attached volumes' ``blockdevice_id``.
        """
        dataset1 = uuid4()
        dataset2 = uuid4()
        this_node = self.cache.compute_instance_id()
        attached_volume1 = self.cache.attach_volume(
            self.cache.create_volume(
                dataset_id=dataset1,
                size=LOOPBACK_MINIMUM_ALLOCATABLE_SIZE,
            ).blockdevice_id,
            attach_to=this_node)
        attached_volume2 = self.cache.attach_volume(
            self.cache.create_volume(
                dataset_id=dataset2,
                size=LOOPBACK_MINIMUM_ALLOCATABLE_SIZE,
            ).blockdevice_id,
            attach_to=this_node)
        return attached_volume1.blockdevice_id, attached_volume2.blockdevice_id

    def test_get_device_path_cached_after_attach(self):
        """
        The result of ``get_device_path`` is cached after an ``attach_device``.
        """
        attached_id1, attached_id2 = self.attached_volumes()
        path1 = self.cache.get_device_path(attached_id1)
        path2 = self.cache.get_device_path(attached_id2)
        path1again = self.cache.get_device_path(attached_id1)
        path2again = self.cache.get_device_path(attached_id2)

        self.assertEqual(
            (path1again, path2again,
             path1 == path2,
             self.counting_proxy.num_calls("get_device_path", attached_id1),
             self.counting_proxy.num_calls("get_device_path", attached_id2)),
            (path1, path2, False, 1, 1))

    def test_get_device_path_until_detach(self):
        """
        The result of ``get_device_path`` is no longer cached after an
        ``detach_device`` call.
        """
        attached_id1, _ = self.attached_volumes()
        # Warm up cache:
        self.cache.get_device_path(attached_id1)
        # Invalidate cache:
        self.cache.detach_volume(attached_id1)

        self.assertRaises(UnattachedVolume,
                          self.cache.get_device_path, attached_id1)


def make_icloudapi_tests(
        blockdevice_api_factory,
):
    """
    :param blockdevice_api_factory: A factory which will be called
        with the generated ``TestCase`` during the ``setUp`` for each
        test and which should return a provider of both ``IBlockDeviceAPI``
        and ``ICloudAPI`` to be tested.

    :returns: A ``TestCase`` with tests that will be performed on the
       supplied ``IBlockDeviceAPI``/``ICloudAPI`` provider.
    """
    class Tests(AsyncTestCase):
        def setUp(self):
            super(Tests, self).setUp()
            self.api = blockdevice_api_factory(test_case=self)
            self.this_node = self.api.compute_instance_id()
            self.async_cloud_api = _SyncToThreadedAsyncCloudAPIAdapter(
                _reactor=reactor, _sync=self.api,
                _threadpool=reactor.getThreadPool())

        def test_interface(self):
            """
            The result of the factory provides ``ICloudAPI``.
            """
            self.assertTrue(verifyObject(ICloudAPI, self.api))

        def test_current_machine_is_live(self):
            """
            The machine running the test is reported as alive and has expected
            IP addresses.
            """
            local_addresses = set(unicode(i) for i in get_all_ips()
                                  if i != b"127.0.0.1")
            local_id = self.api.compute_instance_id()
            d = self.async_cloud_api.list_live_nodes()

            def got_compute_instances(instances):
                [instance] = (i for i in instances if i.node_id == local_id)
                self.assertTrue(instance.ip_addresses.intersection(
                    local_addresses))
            d.addCallback(got_compute_instances)
            return d

        def test_list_live_nodes(self):
            """
            ``list_live_nodes`` returns an iterable of unicode values.
            """
            live_nodes = list(self.api.list_live_nodes())
            self.assertThat(live_nodes,
                            AllMatch(IsInstance(CloudComputeInstance)))

    return Tests


class FakeCloudAPITests(make_icloudapi_tests(
        lambda test_case: FakeCloudAPI(
            loopbackblockdeviceapi_for_test(test_case)))):
    """
    ``ICloudAPI`` tests for ``FakeCloudAPI``.
    """


class BlockDeviceVolumeTests(TestCase):
    """
    Tests for ``BlockDeviceVolume``.
    """

    @given(blockdevice_volumes, blockdevice_volumes)
    def test_stable_sort_order(self, one, another):
        """
        Instances of ``BlockDeviceVolume`` sort in the same order as a tuple
        made up of the ``blockdevice_id``, ``dataset_id``, ``size``, and
        ``attached_to`` fields would sort.
        """
        self.assertThat(
            sorted([one, another]),
            Equals(sorted(
                [one, another],
                key=lambda volume: (
                    volume.blockdevice_id, volume.dataset_id,
                    volume.size, volume.attached_to
                ),
            ))
        )


class LogListVolumesTest(TestCase):
    """
    Tests for ``log_list_volumes``
    """

    @capture_logging(lambda self, logger: None)
    def test_generates_log_with_incrementing_count(self, logger):
        """
        ``log_list_volumes`` increments the count field of log messages.
        """
        @log_list_volumes
        def wrapped():
            pass

        wrapped()
        wrapped()
        wrapped()

        counts = [
            logged.message['count'] for logged in LoggedMessage.of_type(
                logger.messages, CALL_LIST_VOLUMES
            )
        ]

        self.assertEqual(counts, [1, 2, 3])

    def test_args_passed(self):
        """
        Arguments and result passed to/from wrapped function.
        """
        @log_list_volumes
        def wrapped(x, y, z):
            return (x, y, z)

        result = wrapped(3, 5, z=7)
        self.assertEqual(result, (3, 5, 7))<|MERGE_RESOLUTION|>--- conflicted
+++ resolved
@@ -87,12 +87,8 @@
 
     ICloudAPI,
     _SyncToThreadedAsyncCloudAPIAdapter,
-<<<<<<< HEAD
     CloudComputeInstance,
-=======
-
     log_list_volumes, CALL_LIST_VOLUMES,
->>>>>>> 24c5aa92
 )
 
 from ..loopback import (
