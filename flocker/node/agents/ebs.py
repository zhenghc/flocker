# -*- test-case-name: flocker.node.agents.functional.test_ebs -*-
# Copyright Hybrid Logic Ltd.  See LICENSE file for details.

"""
An EBS implementation of the ``IBlockDeviceAPI``.
"""

from subprocess import check_output
import threading
import time
from uuid import UUID

from bitmath import Byte, GiB

from pyrsistent import PRecord, field
from zope.interface import implementer
from boto import ec2
from boto import config
from boto.ec2.connection import EC2Connection
from boto.utils import get_instance_metadata
from boto.exception import EC2ResponseError
from twisted.python.filepath import FilePath

from .blockdevice import (
    IBlockDeviceAPI, BlockDeviceVolume, UnknownVolume, AlreadyAttachedVolume,
    UnattachedVolume,
)
from ._logging import (
    AWS_ACTION, BOTO_EC2RESPONSE_ERROR, NO_AVAILABLE_DEVICE,
    NO_NEW_DEVICE_IN_OS, WAITING_FOR_VOLUME_STATUS_CHANGE
)

DATASET_ID_LABEL = u'flocker-dataset-id'
METADATA_VERSION_LABEL = u'flocker-metadata-version'
CLUSTER_ID_LABEL = u'flocker-cluster-id'
ATTACHED_DEVICE_LABEL = u'attached-device-name'
BOTO_NUM_RETRIES = u'10'
VOLUME_STATE_CHANGE_TIMEOUT = 300

# Set Boto debug level to ``1``, requesting basic debug messages from Boto
# to be printed.
# See https://code.google.com/p/boto/wiki/BotoConfig#Boto
# for available debug levels.
# Warning: BotoConfig is a Boto global option, so, all Boto clients from
# from this process will have their log levels modified. See
# https://clusterhq.atlassian.net/browse/FLOC-1962
# to track evaluation of impact of log level change.
BOTO_DEBUG_LEVEL = u'1'


def ec2_client(region, zone, access_key_id, secret_access_key):
    """
    Establish connection to EC2 client.

    :param str region: The name of the EC2 region to connect to.
    :param str zone: The zone for the EC2 region to connect to.
    :param str access_key_id: "aws_access_key_id" credential for EC2.
    :param str secret_access_key: "aws_secret_access_key" EC2 credential.

    :return: An ``_EC2`` giving information about EC2 client connection
        and EC2 instance zone.
    """

    # Set 2 retry knobs in Boto to BOTO_NUM_RETRIES:
    # 1. ``num_retries``:
    # Request automatic exponential backoff and retry
    # attempts by Boto if an EC2 API call fails with
    # ``RequestLimitExceeded`` due to system load.
    # 2. ``metadata_service_num_attempts``:
    # Request for retry attempts by Boto to
    # retrieve data from Metadata Service used to retrieve
    # credentials for IAM roles on EC2 instances.
    if not config.has_section('Boto'):
        config.add_section('Boto')
    config.set('Boto', 'num_retries', BOTO_NUM_RETRIES)
    config.set('Boto', 'metadata_service_num_attempts', BOTO_NUM_RETRIES)

    # Set Boto debug level to BOTO_DEBUG_LEVEL:
    # ``1``: log basic debug messages
    config.set('Boto', 'debug', BOTO_DEBUG_LEVEL)

    # Get Boto EC2 connection with ``EC2ResponseError`` logged by Eliot.
    connection = ec2.connect_to_region(region,
                                       aws_access_key_id=access_key_id,
                                       aws_secret_access_key=secret_access_key)
    return _EC2(zone=zone,
                connection=_LoggedBotoConnection(connection=connection))


def _boto_logged_method(method_name, original_name):
    """
    Run a boto.ec2.connection.EC2Connection method and
    log additional information about any exceptions that are raised.

    :param str method_name: The name of the method of the wrapped object to
        call.
    :param str original_name: The name of the attribute of self where the
        wrapped object can be found.

    :return: A function which will call the method of the wrapped object and do
        the extra exception logging.
    """
    def _run_with_logging(self, *args, **kwargs):
        """
        Run given boto.ec2.connection.EC2Connection method with exception
        logging for ``EC2ResponseError``.
        """
        original = getattr(self, original_name)
        method = getattr(original, method_name)

        # Trace IBlockDeviceAPI ``method`` as Eliot Action.
        with AWS_ACTION(operation=[method_name, args, kwargs]):
            try:
                return method(*args, **kwargs)
            except EC2ResponseError as e:
                BOTO_EC2RESPONSE_ERROR(
                    aws_code=e.code,
                    aws_message=e.message,
                    aws_request_id=e.request_id,
                ).write()
                raise
    return _run_with_logging


def boto_logger(*args, **kwargs):
    """
    Decorator to log all callable boto.ec2.connection.EC2Connection
    methods.

    :return: A function that will decorate all methods of the given
        class with Boto exception logging.
    """
    def _class_decorator(cls):
        for attr in EC2Connection.__dict__:
            # Log wrap all callable methods except `__init__`.
            if attr != '__init__':
                attribute = getattr(EC2Connection, attr)
                if callable(attribute):
                    setattr(cls, attr,
                            _boto_logged_method(attr, *args, **kwargs))
        return cls
    return _class_decorator


@boto_logger("connection")
class _LoggedBotoConnection(PRecord):
    """
    Wrapper ``PRecord`` around ``boto.ec2.connection.EC2Connection``
    to facilitate logging of exceptions from Boto APIs.

    :ivar boto.ec2.connection.EC2Connection connection: Object
        representing connection to an EC2 instance with logged
        ``EC2ConnectionError``.
    """
    connection = field(mandatory=True)


class _EC2(PRecord):
    """
    :ivar str zone: The name of the zone for the connection.
    :ivar boto.ec2.connection.EC2Connection connection: Object
        representing connection to an EC2 instance.
    """
    zone = field(mandatory=True)
    connection = field(mandatory=True)


def _blockdevicevolume_from_ebs_volume(ebs_volume):
    """
    Helper function to convert Volume information from
    EBS format to Flocker block device format.

    :param boto.ec2.volume ebs_volume: Volume in EC2 format.

    :return: Input volume in BlockDeviceVolume format.
    """
    return BlockDeviceVolume(
        blockdevice_id=unicode(ebs_volume.id),
        size=int(GiB(ebs_volume.size).to_Byte().value),
        attached_to=ebs_volume.attach_data.instance_id,
        dataset_id=UUID(ebs_volume.tags[DATASET_ID_LABEL])
    )


def _wait_for_volume(volume,
                     start_status,
                     transient_status,
                     end_status):
    """
    Helper function to wait for a given volume to change state
    from ``start_status`` via ``transient_status`` to ``end_status``.

    :param boto.ec2.volume volume: Volume to check
        status for.
    :param unicode start_status: Volume status at starting point.
    :param unicode transient_status: Allowed transient state for
        volume to be in, on the way to ``end_status``.
    :param unicode end_status: Expected destination status for
        the input volume.

    :raises Exception: When input volume failed to reach
        expected destination status.
    """

    # Wait ``VOLUME_STATE_CHANGE_TIMEOUT`` seconds for
    # volume status to transition from
    # start_status -> transient_status -> end_status.
    start_time = time.time()
    while time.time() - start_time < VOLUME_STATE_CHANGE_TIMEOUT:
        volume.update()
        if volume.status == end_status:
            return
        elif volume.status not in [start_status, transient_status]:
            break
        time.sleep(1.0)

        WAITING_FOR_VOLUME_STATUS_CHANGE(volume_id=volume.id,
                                         status=volume.status,
                                         target_status=end_status,
                                         wait_time=(time.time() - start_time))

    # We either:
    # 1) Timed out waiting to reach ``end_status``, or,
    # 2) Reached an unexpected status (state change did not
    #    start, or failed).
    # Raise an ``Exception`` in both cases.
    raise Exception(
        'Volume state transition failed. '
        'Volume: {!r}, '
        'Start Status: {!r}, '
        'Transient Status: {!r}, '
        'Expected End Status: {!r}, '
        'Discovered End Status: {!r},'
        'Wait time: {!r},'
        'Time limit: {!r}.'.format(
            volume, start_status, transient_status, end_status,
            volume.status, time.time() - start_time,
            VOLUME_STATE_CHANGE_TIMEOUT
            )
        )


def _get_device_size(device):
    """
    Helper function to fetch the size of given block device.

    :param unicode device: Name of the block device to fetch size for.

    :returns: Size, in SI metric bytes, of device we are interested in.
    :rtype: int
    """
    device_name = b"/dev/" + device.encode("ascii")

    # Retrieve size of device as OS sees it using `lsblk`.
    # Requires util-linux-ng package on CentOS, and
    # util-linux on Ubuntu.
    # Required package is installed by default
    # on Ubuntu 14.04 and CentOS 7.
    command = [b"/bin/lsblk", b"--noheadings", b"--bytes",
               b"--output", b"SIZE", device_name]

    # Get the base device size, which is the first line in
    # `lsblk` output. Ignore partition sizes.
    # XXX: Handle error cases during `check_output()` run
    # (https://clusterhq.atlassian.net/browse/FLOC-1886).
    command_output = check_output(command).split(b'\n')[0]
    device_size = int(command_output.strip().decode("ascii"))

    return device_size


def _wait_for_new_device(base, size, time_limit=60):
    """
    Helper function to wait for up to 60s for new
    EBS block device (`/dev/sd*` or `/dev/xvd*`) to
    manifest in the OS.

    :param list base: List of baseline block devices
        that existed before execution of operation that expects
        to create a new block device.
    :param int size: Size of the block device we are expected
        to manifest in the OS.
    :param int time_limit: Time, in seconds, to wait for
        new device to manifest. Defaults to 60s.

    :returns: formatted string name of the new block device.
    :rtype: unicode
    """
    start_time = time.time()
    elapsed_time = time.time() - start_time
    while elapsed_time < time_limit:
        for device in list(set(FilePath(b"/sys/block").children()) -
                           set(base)):
            device_name = FilePath.basename(device)
            if (device_name.startswith((b"sd", b"xvd")) and
                    _get_device_size(device_name) == size):
                new_device = u'/dev/' + device_name.decode("ascii")
                return new_device
        time.sleep(0.1)
        elapsed_time = time.time() - start_time

    # If we failed to find a new device of expected size,
    # log sizes of all new devices on this compute instance,
    # for debuggability.
    new_devices = list(set(FilePath(b"/sys/block").children()) - set(base))
    new_devices_size = [_get_device_size(device) for device in new_devices]
    NO_NEW_DEVICE_IN_OS(new_devices=new_devices,
                        new_devices_size=new_devices_size,
                        expected_size=size,
                        time_limit=time_limit).write()
    return None


def _is_cluster_volume(cluster_id, ebs_volume):
    """
    Helper function to check if given volume belongs to
    given cluster.

    :param UUID cluster_id: UUID of Flocker cluster to check for
        membership.
    :param boto.ec2.volume ebs_volume: EBS volume to check for
        input cluster membership.

    :return bool: True if input volume belongs to input
        Flocker cluster. False otherwise.
    """
    actual_cluster_id = ebs_volume.tags.get(CLUSTER_ID_LABEL)
    if actual_cluster_id is not None:
        actual_cluster_id = UUID(actual_cluster_id)
        if actual_cluster_id == cluster_id:
            return True
    return False


@implementer(IBlockDeviceAPI)
class EBSBlockDeviceAPI(object):
    """
    An EBS implementation of ``IBlockDeviceAPI`` which creates
    block devices in an EC2 cluster using Boto APIs.
    """
    def __init__(self, ec2_client, cluster_id):
        """
        Initialize EBS block device API instance.

        :param _EC2 ec2_client: A record of EC2 connection and zone.
        :param UUID cluster_id: UUID of cluster for this
            API instance.
        """
        self.connection = ec2_client.connection
        self.zone = ec2_client.zone
        self.cluster_id = cluster_id
        self.lock = threading.Lock()

    def allocation_unit(self):
        """
        Return a fixed allocation_unit for now; one which we observe
        to work on AWS.
        """
        return int(GiB(1).to_Byte().value)

    def compute_instance_id(self):
        """
        Look up the EC2 instance ID for this node.
        """
        return get_instance_metadata()['instance-id'].decode("ascii")

    def _get_ebs_volume(self, blockdevice_id):
        """
        Lookup EBS Volume information for a given blockdevice_id.

        :param unicode blockdevice_id: ID of a blockdevice that needs lookup.

        :returns: boto.ec2.volume.Volume for the input id.

        :raise UnknownVolume: If no volume with a matching identifier can be
             found.
        """
        try:
            all_volumes = self.connection.get_all_volumes(
                volume_ids=[blockdevice_id])
        except EC2ResponseError as e:
            # https://docs.aws.amazon.com/AWSEC2/latest/APIReference/errors-overview.html#CommonErrors
            if e.error_code == "InvalidVolume.NotFound":
                raise UnknownVolume(blockdevice_id)
            else:
                raise

        for volume in all_volumes:
            if volume.id == blockdevice_id:
                return volume
        raise UnknownVolume(blockdevice_id)

    def _next_device(self, instance_id):
        """
        Get the next available EBS device name for a given EC2 instance.
        Algorithm:
        1. Get all ``Block devices`` currently in use by given instance:
            a) List all volumes visible to this instance.
            b) Gather device IDs of all devices attached to (a).
        2. Devices available for EBS volume usage are ``/dev/sd[f-p]``.
           Find the first device from this set that is currently not
           in use.
        XXX: Handle lack of free devices in ``/dev/sd[f-p]`` range
        (see https://clusterhq.atlassian.net/browse/FLOC-1887).

        :param unicode instance_id: EC2 instance ID.

        :returns unicode file_name: available device name for attaching
            EBS volume.
        :returns ``None`` if suitable EBS device names on this EC2
            instance are currently occupied.
        """
        volumes = self.connection.get_all_volumes()
        devices = [v.attach_data.device for v in volumes
                   if v.attach_data.instance_id == instance_id]
        for suffix in b"fghijklmonp":
            file_name = u'/dev/sd' + suffix
            if file_name not in devices:
                return file_name

        # Could not find any suitable device that is available
        # for attachment. Log to Eliot before giving up.
        NO_AVAILABLE_DEVICE(devices=devices).write()
        return None

    def create_volume(self, dataset_id, size):
        """
        Create a volume on EBS. Store Flocker-specific
        {metadata version, cluster id, dataset id} for the volume
        as volume tag data.
        Open issues: https://clusterhq.atlassian.net/browse/FLOC-1792
        """
        requested_volume = self.connection.create_volume(
            size=int(Byte(size).to_GiB().value), zone=self.zone)

        # Stamp created volume with Flocker-specific tags.
        metadata = {
            METADATA_VERSION_LABEL: '1',
            CLUSTER_ID_LABEL: unicode(self.cluster_id),
            DATASET_ID_LABEL: unicode(dataset_id),
        }
        self.connection.create_tags([requested_volume.id],
                                    metadata)

        # Wait for created volume to reach 'available' state.
        _wait_for_volume(requested_volume,
                         start_status=u'',
                         transient_status=u'creating',
                         end_status=u'available')

        # Return created volume in BlockDeviceVolume format.
        return _blockdevicevolume_from_ebs_volume(requested_volume)

    def list_volumes(self):
        """
        Return all volumes in {available, in-use} state that belong to
        this Flocker cluster.
        """
        volumes = []
        for ebs_volume in self.connection.get_all_volumes():
            if ((_is_cluster_volume(self.cluster_id, ebs_volume)) and
               (ebs_volume.status in [u'available', u'in-use'])):
                volumes.append(
                    _blockdevicevolume_from_ebs_volume(ebs_volume)
                )
        return volumes

<<<<<<< HEAD
    # cloud_instance_id here too
=======
    def resize_volume(self, blockdevice_id, size):
        pass

>>>>>>> f4dc42ce
    def attach_volume(self, blockdevice_id, attach_to):
        """
        Attach an EBS volume to given compute instance.

        :param unicode blockdevice_id: EBS UUID for volume to be attached.
        :param unicode attach_to: Instance id of AWS Compute instance to
            attached the blockdevice to.

        :raises UnknownVolume: If there does not exist a BlockDeviceVolume
            corresponding to the input blockdevice_id.
        :raises AlreadyAttachedVolume: If the input volume is already attached
            to a device.
        """
        ebs_volume = self._get_ebs_volume(blockdevice_id)
        volume = _blockdevicevolume_from_ebs_volume(ebs_volume)
        if (volume.attached_to is not None or
                ebs_volume.status != 'available'):
            raise AlreadyAttachedVolume(blockdevice_id)

        with self.lock:
            # begin lock scope

            blockdevices = FilePath(b"/sys/block").children()
            device = self._next_device(attach_to)

            if device is None:
                # XXX: Handle lack of free devices in ``/dev/sd[f-p]`` range
                # (see https://clusterhq.atlassian.net/browse/FLOC-1887).
                # No point in attempting an ``attach_volume``, so, return.
                return

            self.connection.attach_volume(blockdevice_id, attach_to, device)

            # Wait for new device to manifest in the OS. Since there
            # is currently no standardized protocol across Linux guests
            # in EC2 for mapping `device` to the name device driver picked (see
            # http://docs.aws.amazon.com/AWSEC2/latest/UserGuide/device_naming.html),
            # let us wait for a new block device to be available to the OS,
            # and interpret it as ours.
            # Wait under lock scope to reduce false positives.
            new_device = _wait_for_new_device(blockdevices, volume.size)

            # end lock scope

        # Stamp EBS volume with attached device name tag.
        # If OS fails to see new block device in 60 seconds,
        # `new_device` is `None`, indicating the volume failed
        # to attach to the compute instance.
        metadata = {
            ATTACHED_DEVICE_LABEL: unicode(new_device),
        }
        if new_device is not None:
            self.connection.create_tags([ebs_volume.id], metadata)
        _wait_for_volume(ebs_volume,
                         start_status=u'available',
                         transient_status=u'attaching',
                         end_status=u'in-use')

        attached_volume = volume.set('attached_to', attach_to)
        return attached_volume

    def detach_volume(self, blockdevice_id):
        """
        Detach EBS volume identified by blockdevice_id.

        :param unicode blockdevice_id: EBS UUID for volume to be detached.

        :raises UnknownVolume: If there does not exist a BlockDeviceVolume
            corresponding to the input blockdevice_id.
        :raises UnattachedVolume: If the BlockDeviceVolume for the
            blockdevice_id is not currently 'in-use'.
        """
        ebs_volume = self._get_ebs_volume(blockdevice_id)
        volume = _blockdevicevolume_from_ebs_volume(ebs_volume)
        if (volume.attached_to is None or
                ebs_volume.status != 'in-use'):
            raise UnattachedVolume(blockdevice_id)

        self.connection.detach_volume(blockdevice_id)

        _wait_for_volume(ebs_volume,
                         start_status=u'in-use',
                         transient_status=u'detaching',
                         end_status=u'available')

        # Delete attached device metadata from EBS Volume
        self.connection.delete_tags([ebs_volume.id], [ATTACHED_DEVICE_LABEL])

    def destroy_volume(self, blockdevice_id):
        """
        Destroy EBS volume identified by blockdevice_id.

        :param String blockdevice_id: EBS UUID for volume to be destroyed.

        :raises UnknownVolume: If there does not exist a Flocker cluster
            volume identified by input blockdevice_id.
        :raises Exception: If we failed to destroy Flocker cluster volume
            corresponding to input blockdevice_id.
        """
        for volume in self.list_volumes():
            if volume.blockdevice_id == blockdevice_id:
                ret_val = self.connection.delete_volume(blockdevice_id)
                if ret_val is False:
                    raise Exception(
                        'Failed to delete volume: {!r}'.format(blockdevice_id)
                    )
                else:
                    return
        raise UnknownVolume(blockdevice_id)

    def get_device_path(self, blockdevice_id):
        """
        Get device path for the EBS volume corresponding to the given
        block device.

        :param unicode blockdevice_id: EBS UUID for the volume to look up.

        :returns: A ``FilePath`` for the device.
        :raises UnknownVolume: If the supplied ``blockdevice_id`` does not
            exist.
        :raises UnattachedVolume: If the supplied ``blockdevice_id`` is
            not attached to a host.
        """
        ebs_volume = self._get_ebs_volume(blockdevice_id)
        volume = _blockdevicevolume_from_ebs_volume(ebs_volume)
        if volume.attached_to is None:
            raise UnattachedVolume(blockdevice_id)

        try:
            device = ebs_volume.tags[ATTACHED_DEVICE_LABEL]
        except KeyError:
            raise UnattachedVolume(blockdevice_id)
        if device is None:
            raise UnattachedVolume(blockdevice_id)
        return FilePath(device)


def aws_from_configuration(region, zone, access_key_id, secret_access_key,
                           cluster_id):
    """
    Build an ``EBSBlockDeviceAPI`` instance using configuration and
    credentials.

    :param str region: The EC2 region slug.  Volumes will be manipulated in
        this region.
    :param str zone: The EC2 availability zone.  Volumes will be manipulated in
        this zone.
    :param str access_key_id: The EC2 API key identifier to use to make AWS API
        calls.
    :param str secret_access_key: The EC2 API key to use to make AWS API calls.
    :param UUID cluster_id: The unique identifier of the cluster with which to
        associate the resulting object.  It will only manipulate volumes
        belonging to this cluster.

    :return: A ``EBSBlockDeviceAPI`` instance using the given parameters.
    """
    return EBSBlockDeviceAPI(
        ec2_client=ec2_client(
            region=region,
            zone=zone,
            access_key_id=access_key_id,
            secret_access_key=secret_access_key,
        ),
        cluster_id=cluster_id,
    )<|MERGE_RESOLUTION|>--- conflicted
+++ resolved
@@ -465,13 +465,6 @@
                 )
         return volumes
 
-<<<<<<< HEAD
-    # cloud_instance_id here too
-=======
-    def resize_volume(self, blockdevice_id, size):
-        pass
-
->>>>>>> f4dc42ce
     def attach_volume(self, blockdevice_id, attach_to):
         """
         Attach an EBS volume to given compute instance.
