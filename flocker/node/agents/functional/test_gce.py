# Copyright ClusterHQ Inc.  See LICENSE file for details.

"""
Functional tests for ``flocker.node.agents.gce`` using a GCE cluster.

In order to run these tests you'll need to define the following environment
variables::

    FLOCKER_FUNCTIONAL_TEST=TRUE
    FLOCKER_FUNCTIONAL_TEST_CLOUD_CONFIG_FILE=$HOME/acceptance.yml
    FLOCKER_FUNCTIONAL_TEST_CLOUD_PROVIDER=gce

The configuration stanza for the GCE backend should resemble:
``
gce:
    zone: <gce-region>
    project: <gce-project-name>
``

Note that, at this time, authentication is done using the implicit VM service
account.  When creating your GCE instance be sure to check ``Allow API access
to all Google Cloud services in the same project.``

"""
from uuid import uuid4

from fixtures import Fixture
from characteristic import attributes

from testtools.matchers import MatchesAll, Contains, Not
from googleapiclient.errors import HttpError
from testtools.matchers import MatchesAll, Contains, Not

<<<<<<< HEAD
from ..blockdevice import AlreadyAttachedVolume
from ..gce import get_machine_zone, get_machine_project, GCEVolumeException
=======
from ..blockdevice import AlreadyAttachedVolume, MandatoryProfiles
from ..gce import get_machine_zone, get_machine_project, GCEDiskTypes
>>>>>>> f0ade79e
from ....provision._gce import GCEInstanceBuilder
from ..test.test_blockdevice import (
    make_iblockdeviceapi_tests, make_iprofiledblockdeviceapi_tests,
    detach_destroy_volumes, make_icloudapi_tests
)
from ..test.blockdevicefactory import (
    ProviderType, get_blockdeviceapi_with_cleanup,
    get_minimum_allocatable_size, get_device_allocation_unit
)
from ....testtools import TestCase


@attributes(['compute', 'project', 'zone'])
class GCEComputeTestObjects(Fixture):
    """
    Fixture for creating GCE resources that will be cleaned up at the end of
    the test.

    :ivar compute: The GCE compute interface object.
    :ivar project: The GCE project to create resources within.
    :ivar zone: The GCE zone to create resources within.
    """

    def _get_instance_builder(self):
        """
        Returns an instance builder that can be used to create GCE instances.
        """
        return GCEInstanceBuilder(
            compute=self.compute,
            project=self.project,
            zone=self.zone
        )

    def create_instance(self, instance_name):
        """
        Creates a GCE instance that will be destroyed at the end of the test.
        Blocks until the creation has concluded.

        :param unicode instance_name: The name of the new instance.

        :returns GCEInstance: The instance to use in the tests.
        """
        instance = self._get_instance_builder().create_instance(
            instance_name,
            machine_type=u"f1-micro"
        )

        def destroy_best_effort(inst):
            try:
                inst.destroy()
            except HttpError as e:
                if e.resp.status == 404:
                    # The test must have already destroyed the instance.
                    pass
                else:
                    raise

        self.addCleanup(lambda: destroy_best_effort(instance))
        return instance


def gceblockdeviceapi_for_test(test_case):
    """
    Create a ``GCEBlockDeviceAPI`` for use by tests.
    """
    return get_blockdeviceapi_with_cleanup(test_case, ProviderType.gce)


class GCEBlockDeviceAPIInterfaceTests(
        make_iblockdeviceapi_tests(
            blockdevice_api_factory=gceblockdeviceapi_for_test,
            minimum_allocatable_size=get_minimum_allocatable_size(),
            device_allocation_unit=get_device_allocation_unit(),
            unknown_blockdevice_id_factory=lambda test: u"a1234678",
        )
):
    """
    :class:`IBlockDeviceAPI` Interface adherence Tests for
    :class:`GCEBlockDeviceAPI`.
    """

    def test_attach_elsewhere_attached_volume(self):
        # This test in make_iblockdevice_api is a terrible hack:
        # https://clusterhq.atlassian.net/browse/FLOC-1839
        # Rather than add racy code that checks for if a volume is attached
        # before attempting the attach, just skip this test for this driver.
        #
        # See ``GCEBlockDeviceAPITests.test_attach_elsewhere_attached_volume``
        # for a GCE specific implementation of this test that is not based on
        # the hack.
        pass


class GCEProfiledBlockDeviceApiTests(
        make_iprofiledblockdeviceapi_tests(
            profiled_blockdevice_api_factory=gceblockdeviceapi_for_test,
            dataset_size=get_minimum_allocatable_size())):

    def test_profile_respected(self):
        """
        Override base class which verifies that errors are not raised when
        constructing mandatory profiles but also add a check that we
        have created the correct volume type for each profile.
        """
        for profile in (c.value for c in MandatoryProfiles.iterconstants()):
            dataset_id = uuid4()
            self.addCleanup(detach_destroy_volumes, self.api)
            new_volume = self.api.create_volume_with_profile(
                dataset_id=dataset_id,
                size=self.dataset_size,
                profile_name=profile
            )
            if profile in (MandatoryProfiles.GOLD, MandatoryProfiles.SILVER):
                expected_disk_type = GCEDiskTypes.SSD
            else:
                GCEDiskTypes.STANDARD

            disk = self.api._get_gce_volume(new_volume.blockdevice_id)
            actual_disk_type = disk['type']
            actual_disk_type = actual_disk_type.split('/')[-1]
            self.assertEqual(expected_disk_type.value, actual_disk_type)


class GCECloudAPIInterfaceTests(
        make_icloudapi_tests(
            blockdevice_api_factory=gceblockdeviceapi_for_test,
        )
):
    """
    :class:`ICloudAPI` Interface adherence Tests for
    :class:`GCEBlockDeviceAPI`.
    """


class GCEBlockDeviceAPITests(TestCase):
    """
    Tests for :class:`GCEBlockDeviceAPI`.
    """

    def test_multiple_cluster(self):
        """
        Two :class:`GCEBlockDeviceAPI` instances can be run with different
        cluster_ids. Volumes in one cluster do not show up in listing from the
        other.
        """
        gce_block_device_api_1 = gceblockdeviceapi_for_test(self)
        gce_block_device_api_2 = gceblockdeviceapi_for_test(self)

        cluster_1_dataset_id = uuid4()
        cluster_2_dataset_id = uuid4()

        gce_block_device_api_1.create_volume(cluster_1_dataset_id,
                                             get_minimum_allocatable_size())

        gce_block_device_api_2.create_volume(cluster_2_dataset_id,
                                             get_minimum_allocatable_size())

        self.assertEqual([cluster_1_dataset_id],
                         list(x.dataset_id
                              for x in gce_block_device_api_1.list_volumes()))
        self.assertEqual([cluster_2_dataset_id],
                         list(x.dataset_id
                              for x in gce_block_device_api_2.list_volumes()))

    def test_create_duplicate_dataset_ids(self):
        """
        Two :class:`GCEBlockDeviceAPI` instances can be run with different
        cluster_ids. Since users can specify the names of their
        dataset, Make sure that creating a 2 volumes with the same
        dataset_id raises GCEVolumeException.
        """
        gce_block_device_api_1 = gceblockdeviceapi_for_test(self)
        gce_block_device_api_2 = gceblockdeviceapi_for_test(self)

        shared_dataset_id = uuid4()

        gce_block_device_api_1.create_volume(shared_dataset_id,
                                             get_minimum_allocatable_size())
        self.assertRaises(
            GCEVolumeException,
            gce_block_device_api_2.create_volume,
            shared_dataset_id,
            get_minimum_allocatable_size())

    def test_list_live_nodes_pagination_and_removal(self):
        """
        list_live_nodes should be able to walk pages to get all live nodes and
        should not have nodes after they are destroyed or stopped.

        Also, _stop_node and start_node should be able to take a node off-line
        and bring it back online.

        Sorry for testing two things in this test.

        Unfortunately, to verify pagination is working there must be two nodes
        running. Also, to test start_node and _stop_node, there must be a
        second instance started up. Since starting and stopping a node is time
        consuming, I decided to combine these into the same test. My apologies
        to future maintainers if this makes debugging failures less pleasant.
        """
        api = gceblockdeviceapi_for_test(self)

        # Set page size to 1 to force pagination after we spin up a second
        # node.
        api._page_size = 1

        gce_fixture = self.useFixture(GCEComputeTestObjects(
            compute=api._compute,
            project=get_machine_project(),
            zone=get_machine_zone()
        ))

        other_instance_name = u"functional-test-" + unicode(uuid4())
        other_instance = gce_fixture.create_instance(other_instance_name)

        self.assertThat(
            api.list_live_nodes(),
            MatchesAll(
                Contains(other_instance_name),
                Contains(api.compute_instance_id())
            )
        )

        api._stop_node(other_instance_name)

        self.assertThat(
            api.list_live_nodes(),
            MatchesAll(
                Not(Contains(other_instance_name)),
                Contains(api.compute_instance_id())
            )
        )

        api.start_node(other_instance_name)

        self.assertThat(
            api.list_live_nodes(),
            MatchesAll(
                Contains(other_instance_name),
                Contains(api.compute_instance_id())
            )
        )

        other_instance.destroy()

        self.assertThat(
            api.list_live_nodes(),
            MatchesAll(
                Not(Contains(other_instance_name)),
                Contains(api.compute_instance_id())
            )
        )

    def test_attach_elsewhere_attached_volume(self):
        """
        An attempt to attach a ``BlockDeviceVolume`` already attached to
        another host raises ``AlreadyAttachedVolume``.
        """
        api = gceblockdeviceapi_for_test(self)
        gce_fixture = self.useFixture(GCEComputeTestObjects(
            compute=api._compute,
            project=get_machine_project(),
            zone=get_machine_zone()
        ))

        instance_name = u"functional-test-" + unicode(uuid4())
        other_instance = gce_fixture.create_instance(instance_name)

        new_volume = api.create_volume(
            dataset_id=uuid4(),
            size=get_minimum_allocatable_size()
        )

        attached_volume = api.attach_volume(
            new_volume.blockdevice_id,
            attach_to=other_instance.name,
        )

        self.assertRaises(
            AlreadyAttachedVolume,
            api.attach_volume,
            blockdevice_id=attached_volume.blockdevice_id,
            attach_to=api.compute_instance_id(),
        )

    def test_list_volumes_walks_pages(self):
        """
        Ensure that we can walk multiple pages returned from listing GCE
        volumes.
        """
        api = gceblockdeviceapi_for_test(self)
        self.patch(api, '_page_size', 1)

        volume_1 = api.create_volume(
            dataset_id=uuid4(),
            size=get_minimum_allocatable_size()
        )
        volume_2 = api.create_volume(
            dataset_id=uuid4(),
            size=get_minimum_allocatable_size()
        )

        blockdevice_ids = [v.blockdevice_id for v in api.list_volumes()]
        self.assertThat(
            blockdevice_ids,
            MatchesAll(Contains(volume_1.blockdevice_id),
                       Contains(volume_2.blockdevice_id))
        )

        api.destroy_volume(volume_2.blockdevice_id)
        blockdevice_ids = [v.blockdevice_id for v in api.list_volumes()]
        self.assertThat(
            blockdevice_ids,
            MatchesAll(Contains(volume_1.blockdevice_id),
                       Not(Contains(volume_2.blockdevice_id)))
        )<|MERGE_RESOLUTION|>--- conflicted
+++ resolved
@@ -26,18 +26,13 @@
 
 from fixtures import Fixture
 from characteristic import attributes
-
 from testtools.matchers import MatchesAll, Contains, Not
 from googleapiclient.errors import HttpError
-from testtools.matchers import MatchesAll, Contains, Not
-
-<<<<<<< HEAD
-from ..blockdevice import AlreadyAttachedVolume
-from ..gce import get_machine_zone, get_machine_project, GCEVolumeException
-=======
+
 from ..blockdevice import AlreadyAttachedVolume, MandatoryProfiles
-from ..gce import get_machine_zone, get_machine_project, GCEDiskTypes
->>>>>>> f0ade79e
+from ..gce import (
+    get_machine_zone, get_machine_project, GCEDiskTypes, GCEVolumeException
+)
 from ....provision._gce import GCEInstanceBuilder
 from ..test.test_blockdevice import (
     make_iblockdeviceapi_tests, make_iprofiledblockdeviceapi_tests,
