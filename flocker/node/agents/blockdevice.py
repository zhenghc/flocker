# -*- test-case-name: flocker.node.agents.test.test_blockdevice -*-
# Copyright ClusterHQ Inc.  See LICENSE file for details.

"""
This module implements the parts of a block-device based dataset
convergence agent that can be re-used against many different kinds of block
devices.
"""

from uuid import UUID
from stat import S_IRWXU, S_IRWXG, S_IRWXO
from errno import EEXIST
from datetime import timedelta

from eliot import MessageType, ActionType, Field, Logger
from eliot.serializers import identity

from zope.interface import implementer, Interface, provider

from pyrsistent import PClass, field, pmap_field, pset_field, thaw, CheckedPMap

from characteristic import with_cmp

from twisted.python.reflect import safe_repr
from twisted.internet.defer import succeed, fail
from twisted.python.filepath import FilePath
from twisted.python.components import proxyForInterface
from twisted.python.constants import (
    Values, ValueConstant,
    Names, NamedConstant,
)

from .blockdevice_manager import BlockDeviceManager

from .. import (
    IDeployer, ILocalState, IStateChange, in_parallel, NoOp,
)
from .._deploy import NotInUseDatasets

from ...control import NodeState, Manifestation, Dataset, NonManifestDatasets
from ...control._model import pvector_field
from ...common import RACKSPACE_MINIMUM_VOLUME_SIZE, auto_threaded, provides
from ...common.algebraic import TaggedUnionInvariant


# Eliot is transitioning away from the "Logger instances all over the place"
# approach.  And it's hard to put Logger instances on PClass subclasses which
# we have a lot of.  So just use this global logger for now.
_logger = Logger()

# The size which will be assigned to datasets with an unspecified
# maximum_size.
# XXX: Make this configurable. FLOC-2679
DEFAULT_DATASET_SIZE = RACKSPACE_MINIMUM_VOLUME_SIZE

# The metadata key for flocker profiles.
PROFILE_METADATA_KEY = u"clusterhq:flocker:profile"


class DatasetStates(Names):
    """
    States that a ``Dataset`` can be in.

    """
    # Doesn't exist yet.
    NON_EXISTENT = NamedConstant()
    # Exists, but attached elsewhere
    ATTACHED_ELSEWHERE = NamedConstant()
    # Exists, but not attached
    NON_MANIFEST = NamedConstant()
    # Attached to this node but no filesystem
    ATTACHED_NO_FILESYSTEM = NamedConstant()
    # Attached to this node, has filesystem
    ATTACHED = NamedConstant()
    # Mounted on this node
    MOUNTED = NamedConstant()
    # Symlinked to the mountpoint created, ready to be shared
    SYMLINKED = NamedConstant()
    # Deleted from the driver
    DELETED = NamedConstant()


# The DatasetState that corresponds to a dataset that is manifest and ready for
# use.
DatasetStates.MANIFEST = DatasetStates.SYMLINKED


class DiscoveredDataset(PClass):
    """
    Dataset as discovered by deployer.

    :ivar DatasetStates state: The state this dataset was determined to be in.
    :ivar int maximum_size: The maximum size of the dataset.
    :param unicode blockdevice_id: The unique identifier of the
        ``IBlockDeviceAPI``-managed volume.
    :ivar FilePath device_path: The absolute path to the block device file on
        the node where the dataset is attached.
    :ivar FilePath mount_point: The absolute path to the location on the node
        where the dataset will be mounted.
    """
    state = field(
        invariant=lambda state: (state in DatasetStates.iterconstants(),
                                 "Not a valid state"),
        mandatory=True,
    )
    dataset_id = field(type=UUID, mandatory=True)
    maximum_size = field(type=int, mandatory=True)
    blockdevice_id = field(type=unicode, mandatory=True)
    device_path = field(FilePath)
    mount_point = field(FilePath)
    shared_path = field(FilePath)

    __invariant__ = TaggedUnionInvariant(
        tag_attribute='state',
        attributes_for_tag={
            DatasetStates.ATTACHED_ELSEWHERE: set(),
            DatasetStates.NON_MANIFEST: set(),
            DatasetStates.ATTACHED_NO_FILESYSTEM: {'device_path'},
            DatasetStates.ATTACHED: {'device_path'},
            DatasetStates.MOUNTED: {'device_path', 'mount_point'},
            DatasetStates.SYMLINKED: {'device_path', 'mount_point',
                                      'shared_path'},
        },
    )


class DesiredDataset(PClass):
    """
    Dataset as requested by configuration and applications.
    """
    state = field(
        invariant=lambda state: (state in DatasetStates.iterconstants(),
                                 "Not a valid state"),
        mandatory=True,
    )
    dataset_id = field(type=UUID, mandatory=True)
    maximum_size = field(type=int)
    metadata = pmap_field(
        key_type=unicode,
        value_type=unicode,
    )
    mount_point = field(FilePath)
    shared_path = field(FilePath)
    filesystem = field(unicode, initial=u"ext4", mandatory=True,
                       invariant=lambda v: (v == "ext4", "Must be 'ext4'."))

    __invariant__ = TaggedUnionInvariant(
        tag_attribute='state',
        attributes_for_tag={
            DatasetStates.NON_MANIFEST: {"maximum_size"},
            DatasetStates.MANIFEST: {
                "maximum_size", "mount_point", "shared_path"},
            DatasetStates.DELETED: set(),
        },
    )


class IDatasetStateChangeFactory(Interface):
    def from_state_and_config(discovered_dataset, desired_dataset):
        """
        Create a state change that will bring the discovered dataset into the
        state described by the desired dataset.

        :param discovered_dataset: The discovered state of the dataset or
            ``None`` if nothing is known about the dataset.
        :type discovered_dataset: ``DiscoveredDataset`` or ``NoneType``
        :param DesiredDataset desired_dataset: The desired state of the
            dataset or ``None`` if nothing is known about the desired state of
            the dataset.
        :type desired_dataset: ``DesiredDataset`` or ``NoneType``

        :return: The desired state change.
        :rtype: ``IStateChange``.
        """


class ICalculator(Interface):
    """
    An object that can calculate the changes required to bring dataset state
    and desired dataset configuration into alignment.
    """
    def calculate_changes_for_datasets(
        discovered_datasets, desired_datasets,
    ):
        """
        Calculate the state changes necessary to make the local state match the
        desired cluster configuration.

        :param discovered_datasets: The datasets that have been discovered.
        :type discovered_datasets: mapping of `dataset_id`` to
            ``DiscoveredDataset``.
        :param desired_datasets: The datasets that are desired on this node.
        :type desired_datasets: mapping of `dataset_id`` to ``DesiredDataset``.

        :return: An ``IStateChange`` provider.
        """


class VolumeException(Exception):
    """
    A base class for exceptions raised by  ``IBlockDeviceAPI`` operations.

    :param unicode blockdevice_id: The unique identifier of the
        ``IBlockDeviceAPI``-managed volume.
    """
    def __init__(self, blockdevice_id):
        if not isinstance(blockdevice_id, unicode):
            raise TypeError(
                'Unexpected blockdevice_id type. '
                'Expected unicode. '
                'Got {!r}.'.format(blockdevice_id)
            )
        Exception.__init__(self, blockdevice_id)
        self.blockdevice_id = blockdevice_id


class UnknownVolume(VolumeException):
    """
    The block device could not be found.
    """


class AlreadyAttachedVolume(VolumeException):
    """
    A failed attempt to attach a block device that is already attached.
    """


class UnattachedVolume(VolumeException):
    """
    An attempt was made to operate on an unattached volume but the operation
    requires the volume to be attached.
    """


class DatasetExists(Exception):
    """
    A ``BlockDeviceVolume`` with the requested dataset_id already exists.
    """
    def __init__(self, blockdevice):
        Exception.__init__(self, blockdevice)
        self.blockdevice = blockdevice


class FilesystemExists(Exception):
    """
    A failed attempt to create a filesystem on a block device that already has
    one.
    """
    def __init__(self, device):
        Exception.__init__(self, device)
        self.device = device


class UnknownInstanceID(Exception):
    """
    Could not compute instance ID for block device.
    """
    def __init__(self, blockdevice):
        Exception.__init__(
            self,
            'Could not find valid instance ID for {}'.format(blockdevice))
        self.blockdevice = blockdevice


DATASET = Field(
    u"dataset",
    lambda dataset: dataset.dataset_id,
    u"The unique identifier of a dataset."
)

VOLUME = Field(
    u"volume",
    lambda volume: volume.blockdevice_id,
    u"The unique identifier of a volume."
)

FILESYSTEM_TYPE = Field.forTypes(
    u"filesystem_type",
    [unicode],
    u"The name of a filesystem."
)

DATASET_ID = Field(
    u"dataset_id",
    lambda dataset_id: unicode(dataset_id),
    u"The unique identifier of a dataset."
)

MOUNTPOINT = Field(
    u"mountpoint",
    lambda path: path.path,
    u"The absolute path to the location on the node where the dataset will be "
    u"mounted.",
)

BLOCK_DEVICE_ID = Field(
    u"block_device_id",
    lambda id: unicode(id),
    u"The unique identifier if the underlying block device."
)

BLOCK_DEVICE_SIZE = Field(
    u"block_device_size",
    identity,
    u"The size of the underlying block device."
)

BLOCK_DEVICE_COMPUTE_INSTANCE_ID = Field(
    u"block_device_compute_instance_id",
    identity,
    u"An identifier for the host to which the underlying block device is "
    u"attached.",
)

BLOCK_DEVICE_PATH = Field(
    u"block_device_path",
    lambda path: path.path,
    u"The system device file for an attached block device."
)

PROFILE_NAME = Field.forTypes(
    u"profile_name",
    [unicode],
    u"The name of a profile for a volume."
)

MAXIMUM_SIZE = Field.forTypes(
    u"maximum_size",
    [int],
    u"The maximum size of a volume.",
)

METADATA = Field(
    u"metadata",
    thaw,
    u"The metadata of a dataset.",
)

CREATE_BLOCK_DEVICE_DATASET = ActionType(
    u"agent:blockdevice:create",
    [DATASET_ID, MAXIMUM_SIZE, METADATA],
    [],
    u"A block-device-backed dataset is being created.",
)

DESTROY_BLOCK_DEVICE_DATASET = ActionType(
    u"agent:blockdevice:destroy",
    [DATASET_ID],
    [],
    u"A block-device-backed dataset is being destroyed.",
)

CREATE_MOUNT_SYMLINK = ActionType(
    u"agent:blockdevice:symlink",
    [DATASET_ID],
    [],
    u"A dataset is being symlinked.",
)

REMOVE_MOUNT_SYMLINK = ActionType(
    u"agent:blockdevice:remove_symlink",
    [DATASET_ID],
    [],
    u"The symlink to a dataset is being unlinked.",
)

UNMOUNT_BLOCK_DEVICE = ActionType(
    u"agent:blockdevice:unmount",
    [DATASET_ID],
    [],
    u"A block-device-backed dataset is being unmounted.",
)

UNMOUNT_BLOCK_DEVICE_DETAILS = MessageType(
    u"agent:blockdevice:unmount:details",
    [BLOCK_DEVICE_ID, BLOCK_DEVICE_PATH],
    u"The device file for a block-device-backed dataset has been discovered."
)

MOUNT_BLOCK_DEVICE = ActionType(
    u"agent:blockdevice:mount",
    [DATASET_ID, BLOCK_DEVICE_PATH],
    [],
    u"A block-device-backed dataset is being mounted.",
)

MOUNT_BLOCK_DEVICE_DETAILS = MessageType(
    u"agent:blockdevice:mount:details",
    [BLOCK_DEVICE_PATH],
    u"The device file for a block-device-backed dataset has been discovered."
)

ATTACH_VOLUME = ActionType(
    u"agent:blockdevice:attach_volume",
    [DATASET_ID, BLOCK_DEVICE_ID],
    [],
    u"The volume for a block-device-backed dataset is being attached."
)

DETACH_VOLUME = ActionType(
    u"agent:blockdevice:detach_volume",
    [DATASET_ID, BLOCK_DEVICE_ID],
    [],
    u"The volume for a block-device-backed dataset is being detached."
)

DESTROY_VOLUME = ActionType(
    u"agent:blockdevice:destroy_volume",
    [BLOCK_DEVICE_ID],
    [],
    u"The volume for a block-device-backed dataset is being destroyed."
)

CREATE_FILESYSTEM = ActionType(
    u"agent:blockdevice:create_filesystem",
    [BLOCK_DEVICE_PATH, FILESYSTEM_TYPE],
    [],
    u"A block device is being initialized with a filesystem.",
)

INVALID_DEVICE_PATH_VALUE = Field(
    u"invalid_value",
    lambda value: safe_repr(value),
    u"A value returned from IBlockDeviceAPI.get_device_path which could not "
    u"possibly be correct.  This likely indicates a bug in the "
    "IBlockDeviceAPI implementation.",
)

INVALID_DEVICE_PATH = MessageType(
    u"agent:blockdevice:discover_state:invalid_device_path",
    [DATASET_ID, INVALID_DEVICE_PATH_VALUE],
    u"The device path given by the IBlockDeviceAPI implementation was "
    u"invalid.",
)

CREATE_VOLUME_PROFILE_DROPPED = MessageType(
    u"agent:blockdevice:profiles:create_volume_with_profiles:profile_dropped",
    [DATASET_ID, PROFILE_NAME],
    u"The profile of a volume was dropped during creation because the backend "
    u"does not support profiles. Use a backend that provides "
    u"IProfiledBlockDeviceAPI to get profile support."
)

DISCOVERED_RAW_STATE = MessageType(
    u"agent:blockdevice:raw_state",
    [Field(u"raw_state", safe_repr)],
    u"The discovered raw state of the node's block device volumes.")


def _volume_field():
    """
    Create and return a ``PClass`` ``field`` to hold a ``BlockDeviceVolume``.
    """
    return field(
        type=BlockDeviceVolume, mandatory=True,
        # Disable the automatic PClass.create factory.  Callers can just
        # supply the right type, we don't need the magic coercion behavior
        # supplied by default.
        factory=lambda x: x
    )


@with_cmp(["blockdevice_id", "dataset_id", "size", "attached_to"])
class BlockDeviceVolume(PClass):
    """
    A block device that may be attached to a host.

    :ivar unicode blockdevice_id: An identifier for the block device which is
        unique across the entire cluster.  For example, an EBS volume
        identifier (``vol-4282672b``).  This is used to address the block
        device for operations like attach and detach.
    :ivar int size: The size, in bytes, of the block device.
    :ivar unicode attached_to: An opaque identifier for the node to which the
        volume is attached or ``None`` if it is currently unattached.  The
        identifier is supplied by the ``IBlockDeviceAPI.compute_instance_id``
        method based on the underlying infrastructure services (for example, if
        the cluster runs on AWS, this is very likely an EC2 instance id).
    :ivar UUID dataset_id: The Flocker dataset ID associated with this volume.
    """
    blockdevice_id = field(type=unicode, mandatory=True)
    size = field(type=int, mandatory=True)
    attached_to = field(
        type=(unicode, type(None)), initial=None, mandatory=True
    )
    dataset_id = field(type=UUID, mandatory=True)


def _blockdevice_volume_from_datasetid(volumes, dataset_id):
    """
    A helper to get the volume for a given dataset_id.

    :param list volumes: The ``BlockDeviceVolume`` instances to inspect for a
        match.
    :param UUID dataset_id: The identifier of the dataset the volume of which
        to find.

    :return: Either a ``BlockDeviceVolume`` matching the given ``dataset_id``
        or ``None`` if no such volume can be found.
    """
    for volume in volumes:
        if volume.dataset_id == dataset_id:
            return volume


@implementer(IStateChange)
@provider(IDatasetStateChangeFactory)
class CreateFilesystem(PClass):
    """
    Create a filesystem on a block device.

    :ivar FilePath device: The device on which to create the filesystem.
    :ivar unicode filesystem: The name of the filesystem type to create.  For
        example, ``u"ext4"``.
    """
    device = field(type=FilePath, mandatory=True)
    filesystem = field(type=unicode, mandatory=True)

    @classmethod
    def from_state_and_config(cls, discovered_dataset, desired_dataset):
        return cls(
            device=discovered_dataset.device_path,
            filesystem=desired_dataset.filesystem,
        )

    @property
    def eliot_action(self):
        return CREATE_FILESYSTEM(
            _logger, block_device_path=self.device,
            filesystem_type=self.filesystem
        )

    def run(self, deployer):
        try:
            _ensure_no_filesystem(self.device, deployer.block_device_manager)
            deployer.block_device_manager.make_filesystem(self.device,
                                                          self.filesystem)
        except:
            return fail()
        return succeed(None)


def _ensure_no_filesystem(device, block_device_manager):
    """
    Raises an error if there's already a filesystem on ``device``.

    :param FilePath device: The path to the device to query.
    :param block_device_manager: The ``IBlockDeviceManager`` implementer to use
        for managing blockdevices on this machine.
    :raises: ``FilesystemExists`` if there is already a filesystem on
        ``device``.
    :return: ``None``
    """
    if block_device_manager.has_filesystem(device):
        raise FilesystemExists(device)


def _valid_size(size):
    """
    Pyrsistent invariant for filesystem size, which must be a multiple of 1024
    bytes.
    """
    if size % 1024 == 0:
        return (True, "")
    return (
        False, "Filesystem size must be multiple of 1024, not %d" % (size,)
    )


@implementer(IStateChange)
@provider(IDatasetStateChangeFactory)
class CreateMountSymlink(PClass):
    """
    Create a Symlink to the mount at the specified shared path location that we
    will share with external agents using Flocker.

    :ivar UUID dataset_id: The unique identifier of the dataset.
    :ivar FilePath mountpoint: The filesystem location at which the backing
        volume is mounted.
    :ivar FilePath link_path: The path that will be created linking to the
        mountpoint.
    """
    dataset_id = field(type=UUID, mandatory=True)
    mountpoint = field(type=FilePath, mandatory=True)
    link_path = field(type=FilePath, mandatory=True)

    @classmethod
    def from_state_and_config(cls, discovered_dataset, desired_dataset):
        return cls(
            dataset_id=desired_dataset.dataset_id,
            mountpoint=discovered_dataset.mount_point,
            link_path=desired_dataset.shared_path,
        )

    @property
    def eliot_action(self):
        return CREATE_MOUNT_SYMLINK(_logger, dataset_id=self.dataset_id)

    def run(self, deployer):
        """
        Create a symlink from the mounted blockdevice to a path that will given
        to flocker clients. This layer of indirection is added so that we can
        atomically create a mounted directory path.
        """
        deployer.block_device_manager.symlink(self.mountpoint, self.link_path)

        return succeed(None)


@implementer(IStateChange)
@provider(IDatasetStateChangeFactory)
class RemoveMountSymlink(PClass):
    """
    Remove the symlink to the underlying flocker mount.

    :ivar UUID dataset_id: The unique identifier of the dataset.
    :ivar FilePath link_path: The path that will be unlinked.
    """
    dataset_id = field(type=UUID, mandatory=True)
    link_path = field(type=FilePath, mandatory=True)

    @classmethod
    def from_state_and_config(cls, discovered_dataset, desired_dataset):
        return cls(
            dataset_id=desired_dataset.dataset_id,
            link_path=discovered_dataset.shared_path,
        )

    @property
    def eliot_action(self):
        return REMOVE_MOUNT_SYMLINK(_logger, dataset_id=self.dataset_id)

    def run(self, deployer):
        """
        Atomically unlink a symlink to a dataset so that the path no longer
        exists.
        """
        deployer.block_device_manager.unlink(self.link_path)

        return succeed(None)


@implementer(IStateChange)
@provider(IDatasetStateChangeFactory)
class MountBlockDevice(PClass):
    """
    Mount the filesystem mounted from the block device backed by a particular
    volume.

    :ivar UUID dataset_id: The unique identifier of the dataset associated with
        the filesystem to mount.
    :ivar FilePath device_path: The path of the block device to be mounted.
    :ivar FilePath mountpoint: The filesystem location at which to mount the
        volume's filesystem.  If this does not exist, it is created.
    """
    device_path = field(type=FilePath, mandatory=True)
    mountpoint = field(type=FilePath, mandatory=True)

    # Only for logging
    dataset_id = field(type=UUID, mandatory=True)

    @classmethod
    def from_state_and_config(cls, discovered_dataset, desired_dataset):
        return cls(
            dataset_id=desired_dataset.dataset_id,
            device_path=discovered_dataset.device_path,
            mountpoint=desired_dataset.mount_point,
        )

    @property
    def eliot_action(self):
        return MOUNT_BLOCK_DEVICE(_logger, dataset_id=self.dataset_id,
                                  block_device_path=self.device_path)

    def run(self, deployer):
        """
        Run the system ``mount`` tool to mount this change's volume's block
        device.  The volume must be attached to this node.
        """
        # Create the directory where a device will be mounted.
        # The directory's parent's permissions will be set to only allow access
        # by owner, to limit access by other users on the node.
        try:
            self.mountpoint.makedirs()
        except OSError as e:
            if e.errno != EEXIST:
                return fail()
        self.mountpoint.parent().chmod(S_IRWXU)

        # This should be asynchronous.  FLOC-1797
        deployer.block_device_manager.mount(self.device_path, self.mountpoint)

        # Remove lost+found to ensure filesystems always start out empty.
        # Mounted filesystem is also made world
        # writeable/readable/executable since we can't predict what user a
        # container will run as.  We make sure we change mounted
        # filesystem's root directory permissions, so we only do this
        # after the filesystem is mounted.  If other files exist we don't
        # bother with either change, since at that point user has modified
        # the volume and we don't want to undo their changes by mistake
        # (e.g. postgres doesn't like world-writeable directories once
        # it's initialized).

        # A better way is described in
        # https://clusterhq.atlassian.net/browse/FLOC-2074
        lostfound = self.mountpoint.child(b"lost+found")
        if self.mountpoint.children() == [lostfound]:
            lostfound.remove()
            self.mountpoint.chmod(S_IRWXU | S_IRWXG | S_IRWXO)
            self.mountpoint.restat()

        return succeed(None)


@implementer(IStateChange)
@provider(IDatasetStateChangeFactory)
class UnmountBlockDevice(PClass):
    """
    Unmount the filesystem mounted from the block device backed by a particular
    volume.

    :ivar UUID dataset_id: The unique identifier of the dataset associated with
        the filesystem to unmount.
    :ivar unicode blockdevice_id: The unique identifier of the mounted
        ``IBlockDeviceAPI``-managed volume to be unmounted.
    """
    dataset_id = field(type=UUID, mandatory=True)
    blockdevice_id = field(type=unicode, mandatory=True)

    @classmethod
    def from_state_and_config(cls, discovered_dataset, desired_dataset):
        return cls(
            dataset_id=discovered_dataset.dataset_id,
            blockdevice_id=discovered_dataset.blockdevice_id,
        )

    @property
    def eliot_action(self):
        return UNMOUNT_BLOCK_DEVICE(_logger, dataset_id=self.dataset_id)

    def run(self, deployer):
        """
        Run the system ``unmount`` tool to unmount this change's volume's block
        device.  The volume must be attached to this node and the corresponding
        block device mounted.
        """
        api = deployer.async_block_device_api
        deferred_device_path = api.get_device_path(self.blockdevice_id)

        def got_device(device):
            UNMOUNT_BLOCK_DEVICE_DETAILS(
                block_device_id=self.blockdevice_id,
                block_device_path=device
            ).write(_logger)
            # This should be asynchronous. FLOC-1797
            deployer.block_device_manager.unmount(device)
        deferred_device_path.addCallback(got_device)
        return deferred_device_path


@implementer(IStateChange)
@provider(IDatasetStateChangeFactory)
class AttachVolume(PClass):
    """
    Attach an unattached volume to this node (the node of the deployer it is
    run with).

    :ivar UUID dataset_id: The unique identifier of the dataset associated with
        the volume to attach.
    :ivar unicode blockdevice_id: The unique identifier of the
        ``IBlockDeviceAPI``-managed volume to be attached.
    """
    dataset_id = field(type=UUID, mandatory=True)
    blockdevice_id = field(type=unicode, mandatory=True)

    @classmethod
    def from_state_and_config(cls, discovered_dataset, desired_dataset):
        return cls(
            dataset_id=discovered_dataset.dataset_id,
            blockdevice_id=discovered_dataset.blockdevice_id,
        )

    @property
    def eliot_action(self):
        return ATTACH_VOLUME(_logger, dataset_id=self.dataset_id,
                             block_device_id=self.blockdevice_id)

    def run(self, deployer):
        """
        Use the deployer's ``IBlockDeviceAPI`` to attach the volume.
        """
        api = deployer.async_block_device_api
        getting_id = api.compute_instance_id()

        def got_compute_id(compute_instance_id):
            return api.attach_volume(
                self.blockdevice_id,
                attach_to=compute_instance_id,
            )
        attaching = getting_id.addCallback(got_compute_id)
        return attaching


@implementer(IStateChange)
@provider(IDatasetStateChangeFactory)
class DetachVolume(PClass):
    """
    Detach a volume from the node it is currently attached to.

    :ivar UUID dataset_id: The unique identifier of the dataset associated with
        the volume to detach.
    :ivar unicode blockdevice_id: The unique identifier of the
        ``IBlockDeviceAPI``-managed volume to be detached.
    """
    dataset_id = field(type=UUID, mandatory=True)
    blockdevice_id = field(type=unicode, mandatory=True)

    @classmethod
    def from_state_and_config(cls, discovered_dataset, desired_dataset):
        return cls(
            dataset_id=discovered_dataset.dataset_id,
            blockdevice_id=discovered_dataset.blockdevice_id,
        )

    @property
    def eliot_action(self):
        return DETACH_VOLUME(_logger, dataset_id=self.dataset_id,
                             block_device_id=self.blockdevice_id)

    def run(self, deployer):
        """
        Use the deployer's ``IBlockDeviceAPI`` to detach the volume.
        """
        api = deployer.async_block_device_api
        return api.detach_volume(self.blockdevice_id)


@implementer(IStateChange)
@provider(IDatasetStateChangeFactory)
class DestroyVolume(PClass):
    """
    Destroy the storage (and therefore contents) of a volume.

    :ivar unicode blockdevice_id: The unique identifier of the
        ``IBlockDeviceAPI``-managed volume to be destroyed.
    """
    blockdevice_id = field(type=unicode, mandatory=True)

    @classmethod
    def from_state_and_config(cls, discovered_dataset, desired_dataset):
        return cls(blockdevice_id=discovered_dataset.blockdevice_id)

    @property
    def eliot_action(self):
        return DESTROY_VOLUME(_logger, block_device_id=self.blockdevice_id)

    def run(self, deployer):
        """
        Use the deployer's ``IBlockDeviceAPI`` to destroy the volume.
        """
        api = deployer.async_block_device_api
        return api.destroy_volume(self.blockdevice_id)


def allocated_size(allocation_unit, requested_size):
    """
    Round ``requested_size`` up to the nearest ``allocation_unit``.

    :param int allocation_unit: The interval in ``bytes`` to which
        ``requested_size`` will be rounded up.
    :param int requested_size: The size in ``bytes`` that is required.
    :return: The ``allocated_size`` in ``bytes``.
    """
    allocation_unit = int(allocation_unit)
    requested_size = int(requested_size)

    previous_interval_size = (
        (requested_size // allocation_unit) * allocation_unit
    )
    if previous_interval_size < requested_size:
        return previous_interval_size + allocation_unit
    else:
        return requested_size


@implementer(IStateChange)
@provider(IDatasetStateChangeFactory)
class CreateBlockDeviceDataset(PClass):
    """
    An operation to create a new dataset on a newly created volume with a newly
    initialized filesystem.

    :ivar Dataset dataset: The dataset for which to create a block device.
    """
    dataset_id = field(UUID, mandatory=True)
    maximum_size = field(int, mandatory=True)
    metadata = pmap_field(unicode, unicode)

    @classmethod
    def from_state_and_config(cls, discovered_dataset, desired_dataset):
        return cls(
            dataset_id=desired_dataset.dataset_id,
            maximum_size=desired_dataset.maximum_size,
            metadata=desired_dataset.metadata,
        )

    @property
    def eliot_action(self):
        return CREATE_BLOCK_DEVICE_DATASET(
            _logger,
            dataset_id=self.dataset_id,
            maximum_size=self.maximum_size,
            metadata=self.metadata,
        )

    def _create_volume(self, deployer):
        """
        Create the volume using the backend API. This method will create the
        volume with a profile if the metadata on the volume suggests that we
        should.

        We should consider splitting this into two separate IStateChanges,
        one for creating a volume with a profile, and one for creating a
        volume without a profile.

        :param deployer: The deployer to use to create the volume.

        :returns: The created ``BlockDeviceVolume``.
        """
        api = deployer.block_device_api
        profile_name = self.metadata.get(PROFILE_METADATA_KEY)
        size = allocated_size(allocation_unit=api.allocation_unit(),
                              requested_size=self.maximum_size)
        if profile_name:
            return (
                deployer.profiled_blockdevice_api.create_volume_with_profile(
                    dataset_id=self.dataset_id,
                    size=size,
                    profile_name=profile_name
                )
            )
        else:
            return api.create_volume(dataset_id=self.dataset_id, size=size)

    def run(self, deployer):
        """
        Create a block device, attach it to the local host, create an ``ext4``
        filesystem on the device and mount it.

        Operations are performed synchronously.

        See ``IStateChange.run`` for general argument and return type
        documentation.

        :returns: An already fired ``Deferred`` with result ``None`` or a
            failed ``Deferred`` with a ``DatasetExists`` exception if a
            blockdevice with the required dataset_id already exists.
        """
        api = deployer.block_device_api
        try:
            check_for_existing_dataset(api, self.dataset_id)
        except:
            return fail()

        return self._create_volume(deployer)


class IBlockDeviceAsyncAPI(Interface):
    """
    Common operations provided by all block device backends, exposed via
    asynchronous methods.
    """
    def allocation_unit():
        """
        See ``IBlockDeviceAPI.allocation_unit``.

        :returns: A ``Deferred`` that fires with ``int`` size of the
            allocation_unit.
        """

    def compute_instance_id():
        """
        See ``IBlockDeviceAPI.compute_instance_id``.

        :returns: A ``Deferred`` that fires with ``unicode`` of a
            provider-specific node identifier which identifies the node where
            the method is run, or fails with ``UnknownInstanceID`` if we cannot
            determine the identifier.
        """

    def create_volume(dataset_id, size):
        """
        See ``IBlockDeviceAPI.create_volume``.

        :returns: A ``Deferred`` that fires with a ``BlockDeviceVolume`` when
            the volume has been created.
        """

    def destroy_volume(blockdevice_id):
        """
        See ``IBlockDeviceAPI.destroy_volume``.

        :return: A ``Deferred`` that fires when the volume has been destroyed.
        """

    def attach_volume(blockdevice_id, attach_to):
        """
        See ``IBlockDeviceAPI.attach_volume``.

        :returns: A ``Deferred`` that fires with a ``BlockDeviceVolume`` with a
            ``attached_to`` attribute set to ``attach_to``.
        """

    def detach_volume(blockdevice_id):
        """
        See ``BlockDeviceAPI.detach_volume``.

        :returns: A ``Deferred`` that fires when the volume has been detached.
        """

    def list_volumes():
        """
        See ``BlockDeviceAPI.list_volume``.

        :returns: A ``Deferred`` that fires with a ``list`` of
            ``BlockDeviceVolume``\ s.
        """

    def get_device_path(blockdevice_id):
        """
        See ``BlockDeviceAPI.get_device_path``.

        :returns: A ``Deferred`` that fires with a ``FilePath`` for the device.
        """


class IBlockDeviceAPI(Interface):
    """
    Common operations provided by all block device backends, exposed via
    synchronous methods.

    This will be used by the dataset agent convergence loop, which works
    more or less as follows:

    1. Call ``list_volumes`` to discover the state of the volumes.
    2. Compare the state to the required configuration, calculate
       necessary actions (which will involve calls to ``create_volume``
       and other methods that change the backend state).
    3. Run the actions.
    4. Go to step 1.

    What this means is that if an action fails for some reason it will be
    retried in the next iteration of the convergence loop. Automatic retry
    on errors is therefore unnecessary insofar as operations will be
    retried by the convergence loop. The methods do need to be able to
    deal with intermediate states not exposed by the API, however, by
    automatically recovering when they are encountered.

    For example, let's imagine ``attach_volume`` internally takes two
    steps and might fail between the first and the
    second. ``list_volumes`` should list a volume in that intermediate
    state as unattached, which will result in ``attach_volume`` being
    called again. ``attach_volume`` should then be able to recognize the
    intermediate state and skip the first step in attachment and only run
    the second step.

    Other implementation hints:

    * The factory function that creates this instance will be called with
      a unique cluster ID (see
      https://docs.clusterhq.com/en/latest/gettinginvolved/plugins/building-driver.html).
      If possible it's worth creating volumes with that cluster ID stored
      as metadata, so you can filter results from the backend and only
      include relevant volumes. This allows sharing the same storage
      backend between multiple Flocker clusters.
    * Avoid infinite loops. If an operation's time-to-finish is uncertain
      then use a timeout.
    * Logging the calls between your implementation and the backend with
      the Eliot logging library will allow for easier debugging.
    """
    def allocation_unit():
        """
        The size in bytes up to which ``IDeployer`` will round volume
        sizes before calling ``IBlockDeviceAPI.create_volume``.

        :rtype: ``int``
        """

    def compute_instance_id():
        """
        Get the backend-specific identifier for this node.

        This will be compared against ``BlockDeviceVolume.attached_to``
        to determine which volumes are locally attached and it will be used
        with ``attach_volume`` to locally attach volumes.

        :raise UnknownInstanceID: If we cannot determine the identifier of the
            node.
        :returns: A ``unicode`` object giving a provider-specific node
            identifier which identifies the node where the method is run.
        """

    def create_volume(dataset_id, size):
        """
        Create a new volume.

        When called by ``IDeployer``, the supplied size will be
        rounded up to the nearest
        ``IBlockDeviceAPI.allocation_unit()``

        If the backend supports human-facing volumes names (i.e. names
        that show up in management UIs) then it is recommended that the
        newly created volume should be given a name that contains the
        dataset_id in order to ease debugging. Some implementations may
        choose not to do so or may not be able to do so.

        :param UUID dataset_id: The Flocker dataset ID of the dataset on this
            volume.
        :param int size: The size of the new volume in bytes.
        :returns: A ``BlockDeviceVolume``.
        """

    def destroy_volume(blockdevice_id):
        """
        Destroy an existing volume.

        :param unicode blockdevice_id: The unique identifier for the volume to
            destroy.

        :raises UnknownVolume: If the supplied ``blockdevice_id`` does not
            exist.

        :return: ``None``
        """

    def attach_volume(blockdevice_id, attach_to):
        """
        Attach ``blockdevice_id`` to the node indicated by ``attach_to``.

        :param unicode blockdevice_id: The unique identifier for the block
            device being attached.
        :param unicode attach_to: An identifier like the one returned by the
            ``compute_instance_id`` method indicating the node to which to
            attach the volume.

        :raises UnknownVolume: If the supplied ``blockdevice_id`` does not
            exist.
        :raises AlreadyAttachedVolume: If the supplied ``blockdevice_id`` is
            already attached.

        :returns: A ``BlockDeviceVolume`` with a ``attached_to`` attribute set
            to ``attach_to``.
        """

    def detach_volume(blockdevice_id):
        """
        Detach ``blockdevice_id`` from whatever host it is attached to.

        :param unicode blockdevice_id: The unique identifier for the block
            device being detached.

        :raises UnknownVolume: If the supplied ``blockdevice_id`` does not
            exist.
        :raises UnattachedVolume: If the supplied ``blockdevice_id`` is
            not attached to anything.
        :returns: ``None``
        """

    def list_volumes():
        """
        List all the block devices available via the back end API.

        Only volumes for this particular Flocker cluster should be included.

        Make sure you can list large numbers of volumes. E.g. some cloud
        APIs have a hard limit on how many volumes they include in a
        result, and therefore require the use of paging to get all volumes
        listed.

        :returns: A ``list`` of ``BlockDeviceVolume``s.
        """

    def get_device_path(blockdevice_id):
        """
        Return the device path that has been allocated to the block device on
        the host to which it is currently attached.

        Returning the wrong value here can lead to data loss or corruption
        if a container is started with an unexpected volume. Make very
        sure you are returning the correct result.

        :param unicode blockdevice_id: The unique identifier for the block
            device.
        :raises UnknownVolume: If the supplied ``blockdevice_id`` does not
            exist.
        :raises UnattachedVolume: If the supplied ``blockdevice_id`` is
            not attached to a host.
        :returns: A ``FilePath`` for the device.
        """


class ICloudAPI(Interface):
    """
    Additional functionality provided specifically by cloud-based block
    device providers.

    In particular the presumption is that nodes are also managed by a
    centralized infrastructure.
    """
    def list_live_nodes():
        """
        Return the compute IDs of all nodes that are currently up and running.

        :returns: A collection of compute instance IDs, compatible with
            those returned by ``IBlockDeviceAPI.compute_instance_id``.
        """


@auto_threaded(ICloudAPI, "_reactor", "_sync", "_threadpool")
class _SyncToThreadedAsyncCloudAPIAdapter(PClass):
    """
    Adapt any ``ICloudAPI`` to the same interface but with
    ``Deferred``-returning methods by running those methods in a thread
    pool.

    :ivar _reactor: The reactor, providing ``IReactorThreads``.
    :ivar _sync: The ``ICloudAPI`` provider.
    :ivar _threadpool: ``twisted.python.threadpool.ThreadPool`` instance.
    """
    _reactor = field()
    _sync = field()
    _threadpool = field()


class MandatoryProfiles(Values):
    """
    Mandatory Storage Profiles to be implemented by ``IProfiledBlockDeviceAPI``
    implementers.  These will have driver-specific meaning, with the following
    desired meaning:

    :ivar GOLD: The profile for fast storage.
    :ivar SILVER: The profile for intermediate/default storage.
    :ivar BRONZE: The profile for cheap storage.
    :ivar DEFAULT: The default profile if none is specified.
    """
    GOLD = ValueConstant(u'gold')
    SILVER = ValueConstant(u'silver')
    BRONZE = ValueConstant(u'bronze')
    DEFAULT = ValueConstant(BRONZE.value)


class IProfiledBlockDeviceAPI(Interface):
    """
    An interface for drivers that are capable of creating volumes with a
    specific profile.
    """

    def create_volume_with_profile(dataset_id, size, profile_name):
        """
        Create a new volume with the specified profile.

        When called by ``IDeployer``, the supplied size will be
        rounded up to the nearest ``IBlockDeviceAPI.allocation_unit()``.


        :param UUID dataset_id: The Flocker dataset ID of the dataset on this
            volume.
        :param int size: The size of the new volume in bytes.
        :param unicode profile_name: The name of the storage profile for this
            volume.

        :returns: A ``BlockDeviceVolume`` of the newly created volume.
        """


@implementer(IProfiledBlockDeviceAPI)
class ProfiledBlockDeviceAPIAdapter(PClass):
    """
    Adapter class to create ``IProfiledBlockDeviceAPI`` providers for
    ``IBlockDeviceAPI`` implementations that do not implement
    ``IProfiledBlockDeviceAPI``

    :ivar _blockdevice_api: The ``IBlockDeviceAPI`` provider to back the
        volume creation.
    """
    _blockdevice_api = field(
        mandatory=True,
        invariant=provides(IBlockDeviceAPI),
    )

    def create_volume_with_profile(self, dataset_id, size, profile_name):
        """
        Reverts to constructing a volume with no profile. To be used with
        backends that do not implement ``IProfiledBlockDeviceAPI``, but do
        implement ``IBlockDeviceAPI``.
        """
        CREATE_VOLUME_PROFILE_DROPPED(dataset_id=dataset_id,
                                      profile_name=profile_name).write()
        return self._blockdevice_api.create_volume(dataset_id=dataset_id,
                                                   size=size)


@implementer(IBlockDeviceAsyncAPI)
@auto_threaded(IBlockDeviceAPI, "_reactor", "_sync", "_threadpool")
class _SyncToThreadedAsyncAPIAdapter(PClass):
    """
    Adapt any ``IBlockDeviceAPI`` to ``IBlockDeviceAsyncAPI`` by running its
    methods in threads of a thread pool.
    """
    _reactor = field()
    _sync = field()
    _threadpool = field()


def check_for_existing_dataset(api, dataset_id):
    """
    :param IBlockDeviceAPI api: The ``api`` for listing the existing volumes.
    :param UUID dataset_id: The dataset_id to check for.

    :raises: ``DatasetExists`` if there is already a ``BlockDeviceVolume`` with
        the supplied ``dataset_id``.
    """
    volumes = api.list_volumes()
    for volume in volumes:
        if volume.dataset_id == dataset_id:
            raise DatasetExists(volume)


def get_blockdevice_volume(api, blockdevice_id):
    """
    Find a ``BlockDeviceVolume`` matching the given identifier.

    :param unicode blockdevice_id: The backend identifier of the volume to
        find.

    :raise UnknownVolume: If no volume with a matching identifier can be
        found.

    :return: The ``BlockDeviceVolume`` that matches.
    """
    for volume in api.list_volumes():
        if volume.blockdevice_id == blockdevice_id:
            return volume
    raise UnknownVolume(blockdevice_id)


def _manifestation_from_volume(volume):
    """
    :param BlockDeviceVolume volume: The block device which has the
        manifestation of a dataset.
    :returns: A primary ``Manifestation`` of a ``Dataset`` with the same id as
        the supplied ``BlockDeviceVolume``.
    """
    dataset = Dataset(
        dataset_id=volume.dataset_id,
        maximum_size=volume.size,
    )
    return Manifestation(dataset=dataset, primary=True)


class RawState(PClass):
    """
    The raw state of a node.

    :param unicode compute_instance_id: The identifier for this node.
    :param volumes: List of all volumes in the cluster.
    :type volumes: ``pvector`` of ``BlockDeviceVolume``
    :param devices: Mapping from dataset UUID to block device path containing
        filesystem of that dataset, on this particular node.
    :type devices: ``pmap`` of ``UUID`` to ``FilePath``
    :param system_mounts: Mapping of block device path to mount point of all
        mounts on this particular node.
    :type system_mounts: ``pmap`` of ``FilePath`` to ``FilePath``.
    :param devices_with_filesystems: ``PSet`` of ``FilePath`` including
        those devices that have filesystems on this node.
    :param symlinks: ``pmap`` of ``FilePath`` to ``FilePath`` where keys are
        symlinks in the sharedroot and values are the corresponding mountpoint.
    """
    compute_instance_id = field(unicode, mandatory=True)
    volumes = pvector_field(BlockDeviceVolume)
    devices = pmap_field(UUID, FilePath)
    system_mounts = pmap_field(FilePath, FilePath)
    devices_with_filesystems = pset_field(FilePath)
    symlinks = pmap_field(FilePath, FilePath)


@implementer(ILocalState)
class BlockDeviceDeployerLocalState(PClass):
    """
    An ``ILocalState`` implementation for the ``BlockDeviceDeployer``.

    :ivar unicode hostname: The IP address of the node that has this is the
        state for.
    :ivar UUID node_uuid: The UUID of the node that this is the state for.
    :ivar datasets: The datasets discovered from this node.
    :ivar volumes: A ``PVector`` of ``BlockDeviceVolume`` instances for all
        volumes in the cluster that this node is aware of.
    """
    hostname = field(type=unicode, mandatory=True)
    node_uuid = field(type=UUID, mandatory=True)
    datasets = pmap_field(UUID, DiscoveredDataset)

    def shared_state_changes(self):
        """
        Returns the NodeState and the NonManifestDatasets of the local state.
        These are the only parts of the state that need to be sent to the
        control service.
        """
        # XXX The structure of the shared state changes reflects the model
        # currently used by the control service. However, that model doesn't
        # seem to actually match what any consumer wants.
        manifestations = {}
        paths = {}
        devices = {}
        nonmanifest_datasets = {}

        for dataset in self.datasets.values():
            dataset_id = dataset.dataset_id
            if dataset.state == DatasetStates.MANIFEST:
                manifestations[unicode(dataset_id)] = Manifestation(
                    dataset=Dataset(
                        dataset_id=dataset_id,
                        maximum_size=dataset.maximum_size,
                    ),
                    primary=True,
                )
                paths[unicode(dataset_id)] = dataset.shared_path
            elif dataset.state in (
                DatasetStates.NON_MANIFEST, DatasetStates.ATTACHED,
                DatasetStates.ATTACHED_NO_FILESYSTEM, DatasetStates.MOUNTED
            ):
                nonmanifest_datasets[unicode(dataset_id)] = Dataset(
                    dataset_id=dataset_id,
                    maximum_size=dataset.maximum_size,
                )
            if dataset.state in (
                DatasetStates.SYMLINKED, DatasetStates.MOUNTED,
                DatasetStates.ATTACHED, DatasetStates.ATTACHED_NO_FILESYSTEM,
            ):
                devices[dataset_id] = dataset.device_path

        return (
            NodeState(
                uuid=self.node_uuid,
                hostname=self.hostname,
                manifestations=manifestations,
                paths=paths,
                devices=devices,
                applications=None,
            ),
            NonManifestDatasets(
                datasets=nonmanifest_datasets
            ),
        )


def _provides_IDatasetStateChangeFactory(k, v):
    return provides(IDatasetStateChangeFactory)(v)


class TransitionTable(CheckedPMap):
    """
    Mapping from desired and discovered dataset state to
    ``IDatasetStateChangeFactory``.
    """
    __key_type__ = NamedConstant

    class __value_type__(CheckedPMap):
        __key_type__ = NamedConstant
        __invariant__ = _provides_IDatasetStateChangeFactory


# If we've nothing to do we want to sleep for no more than a minute:
NOTHING_TO_DO = NoOp(sleep=timedelta(seconds=60))


@provider(IDatasetStateChangeFactory)
class DoNothing(PClass):
    """
    Build a no-op ``IStateChange`` from dataset state.
    """
    @staticmethod
    def from_state_and_config(discovered_dataset, desired_dataset):
        return NOTHING_TO_DO


@provider(IDatasetStateChangeFactory)
class PollUntilAttached(PClass):
    """
    Wake up more frequently to see if remote node has detached a volume we
    wish to attach.

    This polling will not be necessary once FLOC-3834 is done, since we
    will no longer conflate local and remote state. Remote updates will
    therefore suffice to wake us up immediately once the remote node
    detaches the volume.
    """
    @staticmethod
    def from_state_and_config(discovered_dataset, desired_dataset):
        return NoOp(sleep=timedelta(seconds=3))


# Mapping from desired and discovered dataset state to
# IStateChange factory. (The factory is expected to take
# ``desired_dataset`` and ``discovered_dataset``.
Desired = Discovered = DatasetStates
DATASET_TRANSITIONS = TransitionTable.create({
    Desired.MANIFEST: {
        Discovered.NON_EXISTENT: CreateBlockDeviceDataset,
        # Other node will need to detach first, but we need to wake up to
        # notice that it has detached until FLOC-3834 makes that info part
        # of cluster state. So we need to poll... but not too often:
        Discovered.ATTACHED_ELSEWHERE: PollUntilAttached,
        Discovered.ATTACHED_NO_FILESYSTEM: CreateFilesystem,
        Discovered.NON_MANIFEST: AttachVolume,
        DatasetStates.ATTACHED: MountBlockDevice,
        Discovered.MOUNTED: CreateMountSymlink,
    },
    Desired.NON_MANIFEST: {
        # XXX FLOC-2206
        # Can't create non-manifest datasets yet.
        Discovered.NON_EXISTENT: CreateBlockDeviceDataset,
        # Other node will detach:
        Discovered.ATTACHED_ELSEWHERE: DoNothing,
        Discovered.ATTACHED_NO_FILESYSTEM: DetachVolume,
        Discovered.ATTACHED: DetachVolume,
        Discovered.MOUNTED: UnmountBlockDevice,
        Discovered.SYMLINKED: RemoveMountSymlink,
    },
    Desired.DELETED: {
        Discovered.NON_EXISTENT: DoNothing,
        # Other node will destroy
        Discovered.ATTACHED_ELSEWHERE: DoNothing,
        # Can't pick node that will do destruction yet.
        Discovered.NON_MANIFEST: DestroyVolume,
        Discovered.ATTACHED_NO_FILESYSTEM: DetachVolume,
        Discovered.ATTACHED: DetachVolume,
        Discovered.MOUNTED: UnmountBlockDevice,
        Discovered.SYMLINKED: RemoveMountSymlink,
    },
})
del Desired, Discovered


@implementer(ICalculator)
class BlockDeviceCalculator(PClass):
    """
    An ``ICalculator`` that calculates actions that use a
    ``BlockDeviceDeployer``.

    :ivar TransitionTable transitions: Table of convergence actions.
    """
    transitions = field(TransitionTable, mandatory=True,
                        factory=TransitionTable.create,
                        initial=DATASET_TRANSITIONS)

    def _calculate_dataset_change(self, discovered_dataset, desired_dataset):
        """
        Calculate the state changes necessary to make ``discovered_dataset``
        state match ``desired_dataset`` configuration.

        :param discovered_dataset: The current state of the dataset.
        :type discovered_dataset: ``DiscoveredDataset`` or ``None``
        :param desired_dataset: The desired state of the dataset.
        :type desired_dataset: ``DesiredDataset`` or ``None``
        """
        # If the configuration doesn't know about a dataset,
        # we detach it.
        desired_state = (desired_dataset.state
                         if desired_dataset is not None
                         else DatasetStates.NON_MANIFEST)
        # If we haven't discovered a dataset, then it is doesn't
        # exist.
        discovered_state = (discovered_dataset.state
                            if discovered_dataset is not None
                            else DatasetStates.NON_EXISTENT)
        if desired_state != discovered_state:
            transition = self.transitions[desired_state][discovered_state]
            return transition.from_state_and_config(
                discovered_dataset=discovered_dataset,
                desired_dataset=desired_dataset,
            )
        else:
            return NOTHING_TO_DO

    def calculate_changes_for_datasets(
        self, discovered_datasets, desired_datasets
    ):
        actions = []
        # If a dataset isn't in the configuration, we don't act on it.
        for dataset_id in set(discovered_datasets) | set(desired_datasets):
            desired_dataset = desired_datasets.get(dataset_id)
            discovered_dataset = discovered_datasets.get(dataset_id)
            actions.append(self._calculate_dataset_change(
                discovered_dataset=discovered_dataset,
                desired_dataset=desired_dataset,
            ))

        return in_parallel(changes=actions)


@implementer(IDeployer)
class BlockDeviceDeployer(PClass):
    """
    An ``IDeployer`` that operates on ``IBlockDeviceAPI`` providers.

    :ivar unicode hostname: The IP address of the node that has this deployer.
    :ivar UUID node_uuid: The UUID of the node that has this deployer.
    :ivar IBlockDeviceAPI block_device_api: The block device API that will be
        called upon to perform block device operations.
    :ivar IProfiledBlockDeviceAPI _profiled_blockdevice_api: The block device
        API that will be called upon to perform block device operations with
        profiles.
    :ivar FilePath mountroot: The directory where block devices will be
        mounted.
    :ivar FilePath sharedroot: The directory that will be shared with external
        users of the flocker API.
    :ivar _async_block_device_api: An object to override the value of the
        ``async_block_device_api`` property.  Used by tests.  Should be
        ``None`` in real-world use.
    :ivar block_device_manager: An ``IBlockDeviceManager`` implementation used
        to interact with the system regarding block devices.
    :ivar ICalculator calculator: The object to use to calculate dataset
        changes.
    """
    hostname = field(type=unicode, mandatory=True)
    node_uuid = field(type=UUID, mandatory=True)
    block_device_api = field(mandatory=True)
    _profiled_blockdevice_api = field(mandatory=True, initial=None)
    _async_block_device_api = field(mandatory=True, initial=None)
<<<<<<< HEAD
    mountroot = field(type=FilePath,
                      initial=FilePath(b"/var/lib/flocker/mounts"))
    sharedroot = field(type=FilePath, initial=FilePath(b"/flocker/v2"))
    poll_interval = timedelta(seconds=60.0)
=======
    mountroot = field(type=FilePath, initial=FilePath(b"/flocker"))
>>>>>>> 41645cec
    block_device_manager = field(initial=BlockDeviceManager())
    calculator = field(
        invariant=provides(ICalculator),
        mandatory=True,
        initial=BlockDeviceCalculator(),
    )

    @property
    def profiled_blockdevice_api(self):
        """
        Get an ``IProfiledBlockDeviceAPI`` provider which can create volumes
        configured based on pre-defined profiles. This will use the
        _profiled_blockdevice_api attribute, falling back to the
        block_device_api attributed and finally an adapter implementation
        around the block_device_api if neither of those provide the interface.
        """
        if IProfiledBlockDeviceAPI.providedBy(self._profiled_blockdevice_api):
            return self._profiled_blockdevice_api
        if IProfiledBlockDeviceAPI.providedBy(self.block_device_api):
            return self.block_device_api
        return ProfiledBlockDeviceAPIAdapter(
            _blockdevice_api=self.block_device_api
        )

    @property
    def async_block_device_api(self):
        """
        Get an ``IBlockDeviceAsyncAPI`` provider which can manipulate volumes
        for this deployer.

        During real operation, this is a threadpool-based wrapper around the
        ``IBlockDeviceAPI`` provider.  For testing purposes it can be
        overridden with a different object entirely (and this large amount of
        support code for this is necessary because this class is a ``PClass``
        subclass).
        """
        if self._async_block_device_api is None:
            from twisted.internet import reactor
            return _SyncToThreadedAsyncAPIAdapter(
                _sync=self.block_device_api,
                _reactor=reactor,
                _threadpool=reactor.getThreadPool(),
            )
        return self._async_block_device_api

    def _discover_raw_state(self):
        """
        Find the state of this node that is relevant to determining which
        datasets are on this node, and return a ``RawState`` containing that
        information.
        """
        # FLOC-1819 Make this asynchronous
        api = self.block_device_api
        compute_instance_id = api.compute_instance_id()
        volumes = api.list_volumes()
        system_mounts = {
            mount.blockdevice: mount.mountpoint
            for mount in self.block_device_manager.get_mounts()
        }

        def is_existing_block_device(dataset_id, path):
            if isinstance(path, FilePath) and path.isBlockDevice():
                return True
            INVALID_DEVICE_PATH(
                dataset_id=dataset_id, invalid_value=path
            ).write(_logger)
            return False

        # XXX This should probably just be included in
        # BlockDeviceVolume for attached volumes.
        devices = {}
        for volume in volumes:
            dataset_id = volume.dataset_id
            if volume.attached_to == compute_instance_id:
                device_path = api.get_device_path(volume.blockdevice_id)
                if is_existing_block_device(dataset_id, device_path):
                    devices[dataset_id] = device_path
                else:
                    # XXX We will detect this as NON_MANIFEST, but this is
                    # probably an intermediate state where the device is
                    # externally attached but the device hasn't shown up
                    # in the filesystem yet.
                    pass

        symlinks = {
            link: link.realpath()
            for link in iter(self.sharedroot.child(f)
                             for f in self.sharedroot.listdir())
            if link.islink()
        }

        result = RawState(
            compute_instance_id=compute_instance_id,
            volumes=volumes,
            devices=devices,
            system_mounts=system_mounts,
            devices_with_filesystems=[
                device for device in devices.values()
                if self.block_device_manager.has_filesystem(device)],
            symlinks=symlinks,
        )
        DISCOVERED_RAW_STATE(raw_state=result).write()
        return result

    def discover_state(self, cluster_state):
        """
        Find all datasets that are currently associated with this host and
        return a ``BlockDeviceDeployerLocalState`` containing all the datasets
        that are not manifest or are located on this node.
        """
        raw_state = self._discover_raw_state()

        datasets = {}
        for volume in raw_state.volumes:
            dataset_id = volume.dataset_id
            if dataset_id in raw_state.devices:
                device_path = raw_state.devices[dataset_id]
                mount_point = self._mountpath_for_dataset_id(
                    unicode(dataset_id)
                )
                shared_path = self._sharedpath_for_dataset_id(
                    unicode(dataset_id)
                )
                if (
                    device_path in raw_state.system_mounts and
                    raw_state.system_mounts[device_path] == mount_point
                ):
                    if (
                        shared_path in raw_state.symlinks and
                        raw_state.symlinks[shared_path] == mount_point
                    ):
                        datasets[dataset_id] = DiscoveredDataset(
                            state=DatasetStates.SYMLINKED,
                            dataset_id=dataset_id,
                            maximum_size=volume.size,
                            blockdevice_id=volume.blockdevice_id,
                            device_path=device_path,
                            mount_point=mount_point,
                            shared_path=shared_path,
                        )
                    else:
                        datasets[dataset_id] = DiscoveredDataset(
                            state=DatasetStates.MOUNTED,
                            dataset_id=dataset_id,
                            maximum_size=volume.size,
                            blockdevice_id=volume.blockdevice_id,
                            device_path=device_path,
                            mount_point=mount_point,
                        )
                else:
                    if device_path in raw_state.devices_with_filesystems:
                        state = DatasetStates.ATTACHED
                    else:
                        state = DatasetStates.ATTACHED_NO_FILESYSTEM
                    datasets[dataset_id] = DiscoveredDataset(
                        state=state,
                        dataset_id=dataset_id,
                        maximum_size=volume.size,
                        blockdevice_id=volume.blockdevice_id,
                        device_path=device_path,
                    )
            else:
                if volume.attached_to in (None, raw_state.compute_instance_id):
                    # XXX We check for attached locally for the case
                    # where the volume is attached but the
                    # blockdevice doesn't exist yet.
                    datasets[dataset_id] = DiscoveredDataset(
                        state=DatasetStates.NON_MANIFEST,
                        dataset_id=dataset_id,
                        maximum_size=volume.size,
                        blockdevice_id=volume.blockdevice_id,
                    )
                else:
                    datasets[dataset_id] = DiscoveredDataset(
                        state=DatasetStates.ATTACHED_ELSEWHERE,
                        dataset_id=dataset_id,
                        maximum_size=volume.size,
                        blockdevice_id=volume.blockdevice_id,
                    )

        local_state = BlockDeviceDeployerLocalState(
            node_uuid=self.node_uuid,
            hostname=self.hostname,
            datasets=datasets,
        )

        return succeed(local_state)

    def _mountpath_for_dataset_id(self, dataset_id):
        """
        Calculate the mountpoint for a dataset.

        :param unicode dataset_id: The unique identifier of the dataset for
            which to calculate a mount point.

        :returns: A ``FilePath`` of the mount point.
        """
        return self.mountroot.child(dataset_id.encode("ascii"))

    def _sharedpath_for_dataset_id(self, dataset_id):
        """
        Calculate the shared path for a dataset.

        :param unicode dataset_id: The unique identifier of the dataset for
            which to calculate a shared path.

        :returns: A ``FilePath`` of the shared path.
        """
        return self.sharedroot.child(dataset_id.encode("ascii"))

    def _calculate_desired_for_manifestation(self, manifestation):
        """
        Get the ``DesiredDataset`` corresponding to a given manifestation.

        :param Manifestation manifestation: The

        :return: The ``DesiredDataset`` corresponding to the given
            manifestation.
        """
        dataset_id = UUID(manifestation.dataset.dataset_id)
        # XXX: Make this configurable. FLOC-2679
        maximum_size = manifestation.dataset.maximum_size
        if maximum_size is None:
            maximum_size = int(DEFAULT_DATASET_SIZE.bytes)

        common_args = {
            'dataset_id': dataset_id,
            'metadata': manifestation.dataset.metadata,
        }
        if manifestation.dataset.deleted:
            return DesiredDataset(
                state=DatasetStates.DELETED,
                **common_args
            )
        else:
            return DesiredDataset(
                state=DatasetStates.MANIFEST,
                maximum_size=maximum_size,
                mount_point=self._mountpath_for_dataset_id(
                    unicode(dataset_id)
                ),
                shared_path=self._sharedpath_for_dataset_id(
                    unicode(dataset_id)
                ),
                **common_args
            )

    def _calculate_desired_state(
        self, configuration, local_applications, local_datasets
    ):
        not_in_use = NotInUseDatasets(
            node_uuid=self.node_uuid,
            local_applications=local_applications,
            leases=configuration.leases,
        )

        this_node_config = configuration.get_node(
            self.node_uuid, hostname=self.hostname)

        desired_datasets = {
            UUID(manifestation.dataset.dataset_id):
            self._calculate_desired_for_manifestation(
                manifestation
            )
            for manifestation in this_node_config.manifestations.values()
        }

        # If we don't have a given dataset, we default it to `NON_MANIFEST` in
        # BlockDeviceCalculator.calculate_changes_for_datasets, so we don't try
        # to find them here. We don't have explicit configuration for
        # non-manifest datasets anyway. Datasets that should be
        # `ATTACHED_ELSEWHERE` need the same behavior as `NON_MANIFEST`, so we
        # don't check them either.

        not_in_use_datasets = not_in_use(local_datasets.values())
        for dataset_id, dataset in local_datasets.items():
            if dataset in not_in_use_datasets:
                continue
            if dataset.state != DatasetStates.MANIFEST:
                # A lease doesn't force manifestation.
                continue
            # This may override something from above, if there is a
            # lease or application using a dataset.
            desired_datasets[dataset_id] = DesiredDataset(
                dataset_id=dataset_id,
                state=DatasetStates.MANIFEST,
                maximum_size=dataset.maximum_size,
                # XXX We don't populate metadata here, but it isn't necessary
                # until we want to update it.
                metadata={},
                mount_point=self._mountpath_for_dataset_id(
                    unicode(dataset_id)
                ),
                shared_path=self._sharedpath_for_dataset_id(
                    unicode(dataset_id)
                ),
            )

        return desired_datasets

    def calculate_changes(self, configuration, cluster_state, local_state):
        local_node_state = cluster_state.get_node(self.node_uuid,
                                                  hostname=self.hostname)

        # We need to know applications (for now) to see if we should delay
        # deletion or handoffs. Eventually this will rely on leases instead.
        # https://clusterhq.atlassian.net/browse/FLOC-1425.
        if local_node_state.applications is None:
            return NOTHING_TO_DO

        desired_datasets = self._calculate_desired_state(
            configuration=configuration,
            local_applications=local_node_state.applications,
            local_datasets=local_state.datasets,
        )

        return self.calculator.calculate_changes_for_datasets(
            discovered_datasets=local_state.datasets,
            desired_datasets=desired_datasets,
        )


class ProcessLifetimeCache(proxyForInterface(IBlockDeviceAPI, "_api")):
    """
    A transparent caching layer around an ``IBlockDeviceAPI`` instance,
    intended to exist for the lifetime of the process.

    :ivar _api: Wrapped ``IBlockDeviceAPI`` provider.
    :ivar _instance_id: Cached result of ``compute_instance_id``.
    :ivar _device_paths: Mapping from blockdevice ids to cached device path.
    """
    def __init__(self, api):
        self._api = api
        self._instance_id = None
        self._device_paths = {}

    def compute_instance_id(self):
        """
        Always return initial result since this shouldn't change until a
        reboot.
        """
        if self._instance_id is None:
            self._instance_id = self._api.compute_instance_id()
        return self._instance_id

    def get_device_path(self, blockdevice_id):
        """
        Load the device path from a cache if possible.
        """
        if blockdevice_id not in self._device_paths:
            self._device_paths[blockdevice_id] = self._api.get_device_path(
                blockdevice_id)
        return self._device_paths[blockdevice_id]

    def detach_volume(self, blockdevice_id):
        """
        Clear the cached device path, if it was cached.
        """
        try:
            del self._device_paths[blockdevice_id]
        except KeyError:
            pass
        return self._api.detach_volume(blockdevice_id)<|MERGE_RESOLUTION|>--- conflicted
+++ resolved
@@ -1628,14 +1628,9 @@
     block_device_api = field(mandatory=True)
     _profiled_blockdevice_api = field(mandatory=True, initial=None)
     _async_block_device_api = field(mandatory=True, initial=None)
-<<<<<<< HEAD
     mountroot = field(type=FilePath,
                       initial=FilePath(b"/var/lib/flocker/mounts"))
     sharedroot = field(type=FilePath, initial=FilePath(b"/flocker/v2"))
-    poll_interval = timedelta(seconds=60.0)
-=======
-    mountroot = field(type=FilePath, initial=FilePath(b"/flocker"))
->>>>>>> 41645cec
     block_device_manager = field(initial=BlockDeviceManager())
     calculator = field(
         invariant=provides(ICalculator),
