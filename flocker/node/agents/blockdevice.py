--- conflicted
+++ resolved
@@ -8,11 +8,7 @@
 """
 
 from uuid import UUID, uuid4
-<<<<<<< HEAD
-from subprocess import check_output, CalledProcessError
-=======
-from subprocess import CalledProcessError, check_output, STDOUT
->>>>>>> 252e673f
+from subprocess import check_output, CalledProcessError, STDOUT
 from stat import S_IRWXU, S_IRWXG, S_IRWXO
 from errno import EEXIST
 
