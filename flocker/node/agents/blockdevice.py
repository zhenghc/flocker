# -*- test-case-name: flocker.node.agents.test.test_blockdevice -*-
# Copyright ClusterHQ Inc.  See LICENSE file for details.

"""
This module implements the parts of a block-device based dataset
convergence agent that can be re-used against many different kinds of block
devices.
"""

from uuid import UUID
from stat import S_IRWXU, S_IRWXG, S_IRWXO
from errno import EEXIST
from datetime import timedelta

from eliot import MessageType, ActionType, Field, Logger
from eliot.serializers import identity

from zope.interface import implementer, Interface, provider

from pyrsistent import PClass, field, pmap_field, pset_field, thaw, CheckedPMap

from characteristic import with_cmp

from twisted.python.reflect import safe_repr
from twisted.internet.defer import succeed, fail
from twisted.python.filepath import FilePath
from twisted.python.components import proxyForInterface
from twisted.python.constants import (
    Values, ValueConstant,
    Names, NamedConstant,
)

from .blockdevice_manager import BlockDeviceManager

from .. import (
    IDeployer, ILocalState, IStateChange, in_parallel, NoOp,
)
from .._deploy import NotInUseDatasets

from ...control import NodeState, Manifestation, Dataset, NonManifestDatasets
from ...control._model import pvector_field
from ...common import RACKSPACE_MINIMUM_VOLUME_SIZE, auto_threaded, provides
from ...common.algebraic import TaggedUnionInvariant


# Eliot is transitioning away from the "Logger instances all over the place"
# approach.  And it's hard to put Logger instances on PClass subclasses which
# we have a lot of.  So just use this global logger for now.
_logger = Logger()

# The size which will be assigned to datasets with an unspecified
# maximum_size.
# XXX: Make this configurable. FLOC-2679
DEFAULT_DATASET_SIZE = RACKSPACE_MINIMUM_VOLUME_SIZE

# The metadata key for flocker profiles.
PROFILE_METADATA_KEY = u"clusterhq:flocker:profile"


class DatasetStates(Names):
    """
    States that a ``Dataset`` can be in.

    """
    # Doesn't exist yet.
    NON_EXISTENT = NamedConstant()
    # Exists, but attached elsewhere
    ATTACHED_ELSEWHERE = NamedConstant()
    # Exists, but not attached
    NON_MANIFEST = NamedConstant()
    # Attached to this node but no filesystem
    ATTACHED_NO_FILESYSTEM = NamedConstant()
    # Attached to this node, has filesystem
    ATTACHED = NamedConstant()
    # Mounted on this node
    MOUNTED = NamedConstant()
    # Deleted from the driver
    DELETED = NamedConstant()


class DiscoveredDataset(PClass):
    """
    Dataset as discovered by deployer.

    :ivar DatasetStates state: The state this dataset was determined to be in.
    :ivar int maximum_size: The maximum size of the dataset.
    :param unicode blockdevice_id: The unique identifier of the
        ``IBlockDeviceAPI``-managed volume.
    :ivar FilePath device_path: The absolute path to the block device file on
        the node where the dataset is attached.
    :ivar FilePath mount_point: The absolute path to the location on the node
        where the dataset will be mounted.
    :ivar FilePath share_path: The absolute path to the location on the node
        where the dataset is available for use by an external client.
    """
    state = field(
        invariant=lambda state: (state in DatasetStates.iterconstants(),
                                 "Not a valid state"),
        mandatory=True,
    )
    dataset_id = field(type=UUID, mandatory=True)
    maximum_size = field(type=int, mandatory=True)
    blockdevice_id = field(type=unicode, mandatory=True)
    device_path = field(FilePath)
    mount_point = field(FilePath)
    share_path = field(FilePath)

    __invariant__ = TaggedUnionInvariant(
        tag_attribute='state',
        attributes_for_tag={
            DatasetStates.ATTACHED_ELSEWHERE: set(),
            DatasetStates.NON_MANIFEST: set(),
            DatasetStates.ATTACHED_NO_FILESYSTEM: {'device_path'},
            DatasetStates.ATTACHED: {'device_path'},
            DatasetStates.MOUNTED: {'device_path', 'mount_point',
                                    'share_path'},
        },
    )


class DesiredDataset(PClass):
    """
    Dataset as requested by configuration and applications.
    """
    state = field(
        invariant=lambda state: (state in DatasetStates.iterconstants(),
                                 "Not a valid state"),
        mandatory=True,
    )
    dataset_id = field(type=UUID, mandatory=True)
    maximum_size = field(type=int)
    metadata = pmap_field(
        key_type=unicode,
        value_type=unicode,
    )
    mount_point = field(FilePath)
    share_path = field(FilePath)
    filesystem = field(unicode, initial=u"ext4", mandatory=True,
                       invariant=lambda v: (v == "ext4", "Must be 'ext4'."))

    __invariant__ = TaggedUnionInvariant(
        tag_attribute='state',
        attributes_for_tag={
            DatasetStates.NON_MANIFEST: {"maximum_size"},
            DatasetStates.MOUNTED: {"maximum_size", "mount_point",
                                    "share_path"},
            DatasetStates.DELETED: set(),
        },
    )


class IDatasetStateChangeFactory(Interface):
    def from_state_and_config(discovered_dataset, desired_dataset):
        """
        Create a state change that will bring the discovered dataset into the
        state described by the desired dataset.

        :param discovered_dataset: The discovered state of the dataset or
            ``None`` if nothing is known about the dataset.
        :type discovered_dataset: ``DiscoveredDataset`` or ``NoneType``
        :param DesiredDataset desired_dataset: The desired state of the
            dataset or ``None`` if nothing is known about the desired state of
            the dataset.
        :type desired_dataset: ``DesiredDataset`` or ``NoneType``

        :return: The desired state change.
        :rtype: ``IStateChange``.
        """


class ICalculator(Interface):
    """
    An object that can calculate the changes required to bring dataset state
    and desired dataset configuration into alignment.
    """
    def calculate_changes_for_datasets(
        discovered_datasets, desired_datasets,
    ):
        """
        Calculate the state changes necessary to make the local state match the
        desired cluster configuration.

        :param discovered_datasets: The datasets that have been discovered.
        :type discovered_datasets: mapping of `dataset_id`` to
            ``DiscoveredDataset``.
        :param desired_datasets: The datasets that are desired on this node.
        :type desired_datasets: mapping of `dataset_id`` to ``DesiredDataset``.

        :return: An ``IStateChange`` provider.
        """


class VolumeException(Exception):
    """
    A base class for exceptions raised by  ``IBlockDeviceAPI`` operations.

    :param unicode blockdevice_id: The unique identifier of the
        ``IBlockDeviceAPI``-managed volume.
    """
    def __init__(self, blockdevice_id):
        if not isinstance(blockdevice_id, unicode):
            raise TypeError(
                'Unexpected blockdevice_id type. '
                'Expected unicode. '
                'Got {!r}.'.format(blockdevice_id)
            )
        Exception.__init__(self, blockdevice_id)
        self.blockdevice_id = blockdevice_id


class UnknownVolume(VolumeException):
    """
    The block device could not be found.
    """


class AlreadyAttachedVolume(VolumeException):
    """
    A failed attempt to attach a block device that is already attached.
    """


class UnattachedVolume(VolumeException):
    """
    An attempt was made to operate on an unattached volume but the operation
    requires the volume to be attached.
    """


class DatasetExists(Exception):
    """
    A ``BlockDeviceVolume`` with the requested dataset_id already exists.
    """
    def __init__(self, blockdevice):
        Exception.__init__(self, blockdevice)
        self.blockdevice = blockdevice


class FilesystemExists(Exception):
    """
    A failed attempt to create a filesystem on a block device that already has
    one.
    """
    def __init__(self, device):
        Exception.__init__(self, device)
        self.device = device


class UnknownInstanceID(Exception):
    """
    Could not compute instance ID for block device.
    """
    def __init__(self, blockdevice):
        Exception.__init__(
            self,
            'Could not find valid instance ID for {}'.format(blockdevice))
        self.blockdevice = blockdevice


DATASET = Field(
    u"dataset",
    lambda dataset: dataset.dataset_id,
    u"The unique identifier of a dataset."
)

VOLUME = Field(
    u"volume",
    lambda volume: volume.blockdevice_id,
    u"The unique identifier of a volume."
)

FILESYSTEM_TYPE = Field.forTypes(
    u"filesystem_type",
    [unicode],
    u"The name of a filesystem."
)

DATASET_ID = Field(
    u"dataset_id",
    lambda dataset_id: unicode(dataset_id),
    u"The unique identifier of a dataset."
)

MOUNTPOINT = Field(
    u"mountpoint",
    lambda path: path.path,
    u"The absolute path to the location on the node where the dataset will be "
    u"mounted.",
)

BLOCK_DEVICE_ID = Field(
    u"block_device_id",
    lambda id: unicode(id),
    u"The unique identifier if the underlying block device."
)

BLOCK_DEVICE_SIZE = Field(
    u"block_device_size",
    identity,
    u"The size of the underlying block device."
)

BLOCK_DEVICE_COMPUTE_INSTANCE_ID = Field(
    u"block_device_compute_instance_id",
    identity,
    u"An identifier for the host to which the underlying block device is "
    u"attached.",
)

BLOCK_DEVICE_PATH = Field(
    u"block_device_path",
    lambda path: path.path,
    u"The system device file for an attached block device."
)

PROFILE_NAME = Field.forTypes(
    u"profile_name",
    [unicode],
    u"The name of a profile for a volume."
)

MAXIMUM_SIZE = Field.forTypes(
    u"maximum_size",
    [int],
    u"The maximum size of a volume.",
)

METADATA = Field(
    u"metadata",
    thaw,
    u"The metadata of a dataset.",
)

CREATE_BLOCK_DEVICE_DATASET = ActionType(
    u"agent:blockdevice:create",
    [DATASET_ID, MAXIMUM_SIZE, METADATA],
    [],
    u"A block-device-backed dataset is being created.",
)

DESTROY_BLOCK_DEVICE_DATASET = ActionType(
    u"agent:blockdevice:destroy",
    [DATASET_ID],
    [],
    u"A block-device-backed dataset is being destroyed.",
)

UNMOUNT_BLOCK_DEVICE = ActionType(
    u"agent:blockdevice:unmount",
    [DATASET_ID],
    [],
    u"A block-device-backed dataset is being unmounted.",
)

UNMOUNT_BLOCK_DEVICE_DETAILS = MessageType(
    u"agent:blockdevice:unmount:details",
    [BLOCK_DEVICE_ID, BLOCK_DEVICE_PATH],
    u"The device file for a block-device-backed dataset has been discovered."
)

MOUNT_BLOCK_DEVICE = ActionType(
    u"agent:blockdevice:mount",
    [DATASET_ID, BLOCK_DEVICE_PATH],
    [],
    u"A block-device-backed dataset is being mounted.",
)

MOUNT_BLOCK_DEVICE_DETAILS = MessageType(
    u"agent:blockdevice:mount:details",
    [BLOCK_DEVICE_PATH],
    u"The device file for a block-device-backed dataset has been discovered."
)

ATTACH_VOLUME = ActionType(
    u"agent:blockdevice:attach_volume",
    [DATASET_ID, BLOCK_DEVICE_ID],
    [],
    u"The volume for a block-device-backed dataset is being attached."
)

DETACH_VOLUME = ActionType(
    u"agent:blockdevice:detach_volume",
    [DATASET_ID, BLOCK_DEVICE_ID],
    [],
    u"The volume for a block-device-backed dataset is being detached."
)

DESTROY_VOLUME = ActionType(
    u"agent:blockdevice:destroy_volume",
    [BLOCK_DEVICE_ID],
    [],
    u"The volume for a block-device-backed dataset is being destroyed."
)

CREATE_FILESYSTEM = ActionType(
    u"agent:blockdevice:create_filesystem",
    [BLOCK_DEVICE_PATH, FILESYSTEM_TYPE],
    [],
    u"A block device is being initialized with a filesystem.",
)

INVALID_DEVICE_PATH_VALUE = Field(
    u"invalid_value",
    lambda value: safe_repr(value),
    u"A value returned from IBlockDeviceAPI.get_device_path which could not "
    u"possibly be correct.  This likely indicates a bug in the "
    "IBlockDeviceAPI implementation.",
)

INVALID_DEVICE_PATH = MessageType(
    u"agent:blockdevice:discover_state:invalid_device_path",
    [DATASET_ID, INVALID_DEVICE_PATH_VALUE],
    u"The device path given by the IBlockDeviceAPI implementation was "
    u"invalid.",
)

CREATE_VOLUME_PROFILE_DROPPED = MessageType(
    u"agent:blockdevice:profiles:create_volume_with_profiles:profile_dropped",
    [DATASET_ID, PROFILE_NAME],
    u"The profile of a volume was dropped during creation because the backend "
    u"does not support profiles. Use a backend that provides "
    u"IProfiledBlockDeviceAPI to get profile support."
)

DISCOVERED_RAW_STATE = MessageType(
    u"agent:blockdevice:raw_state",
    [Field(u"raw_state", safe_repr)],
    u"The discovered raw state of the node's block device volumes.")


def _volume_field():
    """
    Create and return a ``PClass`` ``field`` to hold a ``BlockDeviceVolume``.
    """
    return field(
        type=BlockDeviceVolume, mandatory=True,
        # Disable the automatic PClass.create factory.  Callers can just
        # supply the right type, we don't need the magic coercion behavior
        # supplied by default.
        factory=lambda x: x
    )


@with_cmp(["blockdevice_id", "dataset_id", "size", "attached_to"])
class BlockDeviceVolume(PClass):
    """
    A block device that may be attached to a host.

    :ivar unicode blockdevice_id: An identifier for the block device which is
        unique across the entire cluster.  For example, an EBS volume
        identifier (``vol-4282672b``).  This is used to address the block
        device for operations like attach and detach.
    :ivar int size: The size, in bytes, of the block device.
    :ivar unicode attached_to: An opaque identifier for the node to which the
        volume is attached or ``None`` if it is currently unattached.  The
        identifier is supplied by the ``IBlockDeviceAPI.compute_instance_id``
        method based on the underlying infrastructure services (for example, if
        the cluster runs on AWS, this is very likely an EC2 instance id).
    :ivar UUID dataset_id: The Flocker dataset ID associated with this volume.
    """
    blockdevice_id = field(type=unicode, mandatory=True)
    size = field(type=int, mandatory=True)
    attached_to = field(
        type=(unicode, type(None)), initial=None, mandatory=True
    )
    dataset_id = field(type=UUID, mandatory=True)


def _blockdevice_volume_from_datasetid(volumes, dataset_id):
    """
    A helper to get the volume for a given dataset_id.

    :param list volumes: The ``BlockDeviceVolume`` instances to inspect for a
        match.
    :param UUID dataset_id: The identifier of the dataset the volume of which
        to find.

    :return: Either a ``BlockDeviceVolume`` matching the given ``dataset_id``
        or ``None`` if no such volume can be found.
    """
    for volume in volumes:
        if volume.dataset_id == dataset_id:
            return volume


@implementer(IStateChange)
@provider(IDatasetStateChangeFactory)
class CreateFilesystem(PClass):
    """
    Create a filesystem on a block device.

    :ivar FilePath device: The device on which to create the filesystem.
    :ivar unicode filesystem: The name of the filesystem type to create.  For
        example, ``u"ext4"``.
    """
    device = field(type=FilePath, mandatory=True)
    filesystem = field(type=unicode, mandatory=True)

    @classmethod
    def from_state_and_config(cls, discovered_dataset, desired_dataset):
        return cls(
            device=discovered_dataset.device_path,
            filesystem=desired_dataset.filesystem,
        )

    @property
    def eliot_action(self):
        return CREATE_FILESYSTEM(
            _logger, block_device_path=self.device,
            filesystem_type=self.filesystem
        )

    def run(self, deployer):
        try:
            _ensure_no_filesystem(self.device, deployer.block_device_manager)
            deployer.block_device_manager.make_filesystem(self.device,
                                                          self.filesystem)
        except:
            return fail()
        return succeed(None)


def _ensure_no_filesystem(device, block_device_manager):
    """
    Raises an error if there's already a filesystem on ``device``.

    :param FilePath device: The path to the device to query.
    :param block_device_manager: The ``IBlockDeviceManager`` implementer to use
        for managing blockdevices on this machine.
    :raises: ``FilesystemExists`` if there is already a filesystem on
        ``device``.
    :return: ``None``
    """
    if block_device_manager.has_filesystem(device):
        raise FilesystemExists(device)


def _valid_size(size):
    """
    Pyrsistent invariant for filesystem size, which must be a multiple of 1024
    bytes.
    """
    if size % 1024 == 0:
        return (True, "")
    return (
        False, "Filesystem size must be multiple of 1024, not %d" % (size,)
    )


@implementer(IStateChange)
@provider(IDatasetStateChangeFactory)
class MountBlockDevice(PClass):
    """
    Mount the filesystem mounted from the block device backed by a particular
    volume.

    :ivar UUID dataset_id: The unique identifier of the dataset associated with
        the filesystem to mount.
    :ivar FilePath device_path: The path of the block device to be mounted.
    :ivar FilePath mountpoint: The filesystem location at which to mount the
        volume's filesystem.  If this does not exist, it is created.
    """
    device_path = field(type=FilePath, mandatory=True)
    mountpoint = field(type=FilePath, mandatory=True)

    # Only for logging
    dataset_id = field(type=UUID, mandatory=True)

    @classmethod
    def from_state_and_config(cls, discovered_dataset, desired_dataset):
        return cls(
            dataset_id=desired_dataset.dataset_id,
            device_path=discovered_dataset.device_path,
            mountpoint=desired_dataset.mount_point,
        )

    @property
    def eliot_action(self):
        return MOUNT_BLOCK_DEVICE(_logger, dataset_id=self.dataset_id,
                                  block_device_path=self.device_path)

    def run(self, deployer):
        """
        Run the system ``mount`` tool to mount this change's volume's block
        device.  The volume must be attached to this node.
        """
        # Create the directory where a device will be mounted.
        # The directory's parent's permissions will be set to only allow access
        # by owner, to limit access by other users on the node.
        try:
            self.mountpoint.makedirs()
        except OSError as e:
            if e.errno != EEXIST:
                return fail()
        self.mountpoint.parent().chmod(S_IRWXU)

        # This should be asynchronous.  FLOC-1797
        deployer.block_device_manager.mount(self.device_path, self.mountpoint)

        # Remove lost+found to ensure filesystems always start out empty.
        # Mounted filesystem is also made world
        # writeable/readable/executable since we can't predict what user a
        # container will run as.  We make sure we change mounted
        # filesystem's root directory permissions, so we only do this
        # after the filesystem is mounted.  If other files exist we don't
        # bother with either change, since at that point user has modified
        # the volume and we don't want to undo their changes by mistake
        # (e.g. postgres doesn't like world-writeable directories once
        # it's initialized).

        # A better way is described in
        # https://clusterhq.atlassian.net/browse/FLOC-2074
        lostfound = self.mountpoint.child(b"lost+found")
        if self.mountpoint.children() == [lostfound]:
            lostfound.remove()
            self.mountpoint.chmod(S_IRWXU | S_IRWXG | S_IRWXO)
            self.mountpoint.restat()

        return succeed(None)


@implementer(IStateChange)
@provider(IDatasetStateChangeFactory)
class UnmountBlockDevice(PClass):
    """
    Unmount the filesystem mounted from the block device backed by a particular
    volume.

    :ivar UUID dataset_id: The unique identifier of the dataset associated with
        the filesystem to unmount.
    :ivar unicode blockdevice_id: The unique identifier of the mounted
        ``IBlockDeviceAPI``-managed volume to be unmounted.
    """
    dataset_id = field(type=UUID, mandatory=True)
    blockdevice_id = field(type=unicode, mandatory=True)

    @classmethod
    def from_state_and_config(cls, discovered_dataset, desired_dataset):
        return cls(
            dataset_id=discovered_dataset.dataset_id,
            blockdevice_id=discovered_dataset.blockdevice_id,
        )

    @property
    def eliot_action(self):
        return UNMOUNT_BLOCK_DEVICE(_logger, dataset_id=self.dataset_id)

    def run(self, deployer):
        """
        Run the system ``unmount`` tool to unmount this change's volume's block
        device.  The volume must be attached to this node and the corresponding
        block device mounted.
        """
        api = deployer.async_block_device_api
        deferred_device_path = api.get_device_path(self.blockdevice_id)

        def got_device(device):
            UNMOUNT_BLOCK_DEVICE_DETAILS(
                block_device_id=self.blockdevice_id,
                block_device_path=device
            ).write(_logger)
            # This should be asynchronous. FLOC-1797
            deployer.block_device_manager.unmount(device)
        deferred_device_path.addCallback(got_device)
        return deferred_device_path


@implementer(IStateChange)
@provider(IDatasetStateChangeFactory)
class AttachVolume(PClass):
    """
    Attach an unattached volume to this node (the node of the deployer it is
    run with).

    :ivar UUID dataset_id: The unique identifier of the dataset associated with
        the volume to attach.
    :ivar unicode blockdevice_id: The unique identifier of the
        ``IBlockDeviceAPI``-managed volume to be attached.
    """
    dataset_id = field(type=UUID, mandatory=True)
    blockdevice_id = field(type=unicode, mandatory=True)

    @classmethod
    def from_state_and_config(cls, discovered_dataset, desired_dataset):
        return cls(
            dataset_id=discovered_dataset.dataset_id,
            blockdevice_id=discovered_dataset.blockdevice_id,
        )

    @property
    def eliot_action(self):
        return ATTACH_VOLUME(_logger, dataset_id=self.dataset_id,
                             block_device_id=self.blockdevice_id)

    def run(self, deployer):
        """
        Use the deployer's ``IBlockDeviceAPI`` to attach the volume.
        """
        api = deployer.async_block_device_api
        getting_id = api.compute_instance_id()

        def got_compute_id(compute_instance_id):
            return api.attach_volume(
                self.blockdevice_id,
                attach_to=compute_instance_id,
            )
        attaching = getting_id.addCallback(got_compute_id)
        return attaching


@implementer(IStateChange)
@provider(IDatasetStateChangeFactory)
class DetachVolume(PClass):
    """
    Detach a volume from the node it is currently attached to.

    :ivar UUID dataset_id: The unique identifier of the dataset associated with
        the volume to detach.
    :ivar unicode blockdevice_id: The unique identifier of the
        ``IBlockDeviceAPI``-managed volume to be detached.
    """
    dataset_id = field(type=UUID, mandatory=True)
    blockdevice_id = field(type=unicode, mandatory=True)

    @classmethod
    def from_state_and_config(cls, discovered_dataset, desired_dataset):
        return cls(
            dataset_id=discovered_dataset.dataset_id,
            blockdevice_id=discovered_dataset.blockdevice_id,
        )

    @property
    def eliot_action(self):
        return DETACH_VOLUME(_logger, dataset_id=self.dataset_id,
                             block_device_id=self.blockdevice_id)

    def run(self, deployer):
        """
        Use the deployer's ``IBlockDeviceAPI`` to detach the volume.
        """
        api = deployer.async_block_device_api
        return api.detach_volume(self.blockdevice_id)


@implementer(IStateChange)
@provider(IDatasetStateChangeFactory)
class DestroyVolume(PClass):
    """
    Destroy the storage (and therefore contents) of a volume.

    :ivar unicode blockdevice_id: The unique identifier of the
        ``IBlockDeviceAPI``-managed volume to be destroyed.
    """
    blockdevice_id = field(type=unicode, mandatory=True)

    @classmethod
    def from_state_and_config(cls, discovered_dataset, desired_dataset):
        return cls(blockdevice_id=discovered_dataset.blockdevice_id)

    @property
    def eliot_action(self):
        return DESTROY_VOLUME(_logger, block_device_id=self.blockdevice_id)

    def run(self, deployer):
        """
        Use the deployer's ``IBlockDeviceAPI`` to destroy the volume.
        """
        api = deployer.async_block_device_api
        return api.destroy_volume(self.blockdevice_id)


def allocated_size(allocation_unit, requested_size):
    """
    Round ``requested_size`` up to the nearest ``allocation_unit``.

    :param int allocation_unit: The interval in ``bytes`` to which
        ``requested_size`` will be rounded up.
    :param int requested_size: The size in ``bytes`` that is required.
    :return: The ``allocated_size`` in ``bytes``.
    """
    allocation_unit = int(allocation_unit)
    requested_size = int(requested_size)

    previous_interval_size = (
        (requested_size // allocation_unit)
        * allocation_unit
    )
    if previous_interval_size < requested_size:
        return previous_interval_size + allocation_unit
    else:
        return requested_size


@implementer(IStateChange)
@provider(IDatasetStateChangeFactory)
class CreateBlockDeviceDataset(PClass):
    """
    An operation to create a new dataset on a newly created volume with a newly
    initialized filesystem.

    :ivar Dataset dataset: The dataset for which to create a block device.
    """
    dataset_id = field(UUID, mandatory=True)
    maximum_size = field(int, mandatory=True)
    metadata = pmap_field(unicode, unicode)

    @classmethod
    def from_state_and_config(cls, discovered_dataset, desired_dataset):
        return cls(
            dataset_id=desired_dataset.dataset_id,
            maximum_size=desired_dataset.maximum_size,
            metadata=desired_dataset.metadata,
        )

    @property
    def eliot_action(self):
        return CREATE_BLOCK_DEVICE_DATASET(
            _logger,
            dataset_id=self.dataset_id,
            maximum_size=self.maximum_size,
            metadata=self.metadata,
        )

    def _create_volume(self, deployer):
        """
        Create the volume using the backend API. This method will create the
        volume with a profile if the metadata on the volume suggests that we
        should.

        We should consider splitting this into two separate IStateChanges,
        one for creating a volume with a profile, and one for creating a
        volume without a profile.

        :param deployer: The deployer to use to create the volume.

        :returns: The created ``BlockDeviceVolume``.
        """
        api = deployer.block_device_api
        profile_name = self.metadata.get(PROFILE_METADATA_KEY)
        size = allocated_size(allocation_unit=api.allocation_unit(),
                              requested_size=self.maximum_size)
        if profile_name:
            return (
                deployer.profiled_blockdevice_api.create_volume_with_profile(
                    dataset_id=self.dataset_id,
                    size=size,
                    profile_name=profile_name
                )
            )
        else:
            return api.create_volume(dataset_id=self.dataset_id, size=size)

    def run(self, deployer):
        """
        Create a block device, attach it to the local host, create an ``ext4``
        filesystem on the device and mount it.

        Operations are performed synchronously.

        See ``IStateChange.run`` for general argument and return type
        documentation.

        :returns: An already fired ``Deferred`` with result ``None`` or a
            failed ``Deferred`` with a ``DatasetExists`` exception if a
            blockdevice with the required dataset_id already exists.
        """
        api = deployer.block_device_api
        try:
            check_for_existing_dataset(api, self.dataset_id)
        except:
            return fail()

        return self._create_volume(deployer)


class IBlockDeviceAsyncAPI(Interface):
    """
    Common operations provided by all block device backends, exposed via
    asynchronous methods.
    """
    def allocation_unit():
        """
        See ``IBlockDeviceAPI.allocation_unit``.

        :returns: A ``Deferred`` that fires with ``int`` size of the
            allocation_unit.
        """

    def compute_instance_id():
        """
        See ``IBlockDeviceAPI.compute_instance_id``.

        :returns: A ``Deferred`` that fires with ``unicode`` of a
            provider-specific node identifier which identifies the node where
            the method is run, or fails with ``UnknownInstanceID`` if we cannot
            determine the identifier.
        """

    def create_volume(dataset_id, size):
        """
        See ``IBlockDeviceAPI.create_volume``.

        :returns: A ``Deferred`` that fires with a ``BlockDeviceVolume`` when
            the volume has been created.
        """

    def destroy_volume(blockdevice_id):
        """
        See ``IBlockDeviceAPI.destroy_volume``.

        :return: A ``Deferred`` that fires when the volume has been destroyed.
        """

    def attach_volume(blockdevice_id, attach_to):
        """
        See ``IBlockDeviceAPI.attach_volume``.

        :returns: A ``Deferred`` that fires with a ``BlockDeviceVolume`` with a
            ``attached_to`` attribute set to ``attach_to``.
        """

    def detach_volume(blockdevice_id):
        """
        See ``BlockDeviceAPI.detach_volume``.

        :returns: A ``Deferred`` that fires when the volume has been detached.
        """

    def list_volumes():
        """
        See ``BlockDeviceAPI.list_volume``.

        :returns: A ``Deferred`` that fires with a ``list`` of
            ``BlockDeviceVolume``\ s.
        """

    def get_device_path(blockdevice_id):
        """
        See ``BlockDeviceAPI.get_device_path``.

        :returns: A ``Deferred`` that fires with a ``FilePath`` for the device.
        """


class IBlockDeviceAPI(Interface):
    """
    Common operations provided by all block device backends, exposed via
    synchronous methods.

    This will be used by the dataset agent convergence loop, which works
    more or less as follows:

    1. Call ``list_volumes`` to discover the state of the volumes.
    2. Compare the state to the required configuration, calculate
       necessary actions (which will involve calls to ``create_volume``
       and other methods that change the backend state).
    3. Run the actions.
    4. Go to step 1.

    What this means is that if an action fails for some reason it will be
    retried in the next iteration of the convergence loop. Automatic retry
    on errors is therefore unnecessary insofar as operations will be
    retried by the convergence loop. The methods do need to be able to
    deal with intermediate states not exposed by the API, however, by
    automatically recovering when they are encountered.

    For example, let's imagine ``attach_volume`` internally takes two
    steps and might fail between the first and the
    second. ``list_volumes`` should list a volume in that intermediate
    state as unattached, which will result in ``attach_volume`` being
    called again. ``attach_volume`` should then be able to recognize the
    intermediate state and skip the first step in attachment and only run
    the second step.

    Other implementation hints:

    * The factory function that creates this instance will be called with
      a unique cluster ID (see
      https://docs.clusterhq.com/en/latest/gettinginvolved/plugins/building-driver.html).
      If possible it's worth creating volumes with that cluster ID stored
      as metadata, so you can filter results from the backend and only
      include relevant volumes. This allows sharing the same storage
      backend between multiple Flocker clusters.
    * Avoid infinite loops. If an operation's time-to-finish is uncertain
      then use a timeout.
    * Logging the calls between your implementation and the backend with
      the Eliot logging library will allow for easier debugging.
    """
    def allocation_unit():
        """
        The size in bytes up to which ``IDeployer`` will round volume
        sizes before calling ``IBlockDeviceAPI.create_volume``.

        :rtype: ``int``
        """

    def compute_instance_id():
        """
        Get the backend-specific identifier for this node.

        This will be compared against ``BlockDeviceVolume.attached_to``
        to determine which volumes are locally attached and it will be used
        with ``attach_volume`` to locally attach volumes.

        :raise UnknownInstanceID: If we cannot determine the identifier of the
            node.
        :returns: A ``unicode`` object giving a provider-specific node
            identifier which identifies the node where the method is run.
        """

    def create_volume(dataset_id, size):
        """
        Create a new volume.

        When called by ``IDeployer``, the supplied size will be
        rounded up to the nearest
        ``IBlockDeviceAPI.allocation_unit()``

        If the backend supports human-facing volumes names (i.e. names
        that show up in management UIs) then it is recommended that the
        newly created volume should be given a name that contains the
        dataset_id in order to ease debugging. Some implementations may
        choose not to do so or may not be able to do so.

        :param UUID dataset_id: The Flocker dataset ID of the dataset on this
            volume.
        :param int size: The size of the new volume in bytes.
        :returns: A ``BlockDeviceVolume``.
        """

    def destroy_volume(blockdevice_id):
        """
        Destroy an existing volume.

        :param unicode blockdevice_id: The unique identifier for the volume to
            destroy.

        :raises UnknownVolume: If the supplied ``blockdevice_id`` does not
            exist.

        :return: ``None``
        """

    def attach_volume(blockdevice_id, attach_to):
        """
        Attach ``blockdevice_id`` to the node indicated by ``attach_to``.

        :param unicode blockdevice_id: The unique identifier for the block
            device being attached.
        :param unicode attach_to: An identifier like the one returned by the
            ``compute_instance_id`` method indicating the node to which to
            attach the volume.

        :raises UnknownVolume: If the supplied ``blockdevice_id`` does not
            exist.
        :raises AlreadyAttachedVolume: If the supplied ``blockdevice_id`` is
            already attached.

        :returns: A ``BlockDeviceVolume`` with a ``attached_to`` attribute set
            to ``attach_to``.
        """

    def detach_volume(blockdevice_id):
        """
        Detach ``blockdevice_id`` from whatever host it is attached to.

        :param unicode blockdevice_id: The unique identifier for the block
            device being detached.

        :raises UnknownVolume: If the supplied ``blockdevice_id`` does not
            exist.
        :raises UnattachedVolume: If the supplied ``blockdevice_id`` is
            not attached to anything.
        :returns: ``None``
        """

    def list_volumes():
        """
        List all the block devices available via the back end API.

        Only volumes for this particular Flocker cluster should be included.

        Make sure you can list large numbers of volumes. E.g. some cloud
        APIs have a hard limit on how many volumes they include in a
        result, and therefore require the use of paging to get all volumes
        listed.

        :returns: A ``list`` of ``BlockDeviceVolume``s.
        """

    def get_device_path(blockdevice_id):
        """
        Return the device path that has been allocated to the block device on
        the host to which it is currently attached.

        Returning the wrong value here can lead to data loss or corruption
        if a container is started with an unexpected volume. Make very
        sure you are returning the correct result.

        :param unicode blockdevice_id: The unique identifier for the block
            device.
        :raises UnknownVolume: If the supplied ``blockdevice_id`` does not
            exist.
        :raises UnattachedVolume: If the supplied ``blockdevice_id`` is
            not attached to a host.
        :returns: A ``FilePath`` for the device.
        """


class ICloudAPI(Interface):
    """
    Additional functionality provided specifically by cloud-based block
    device providers.

    In particular the presumption is that nodes are also managed by a
    centralized infrastructure.
    """
    def list_live_nodes():
        """
        Return the compute IDs of all nodes that are currently up and running.

        :returns: A collection of compute instance IDs, compatible with
            those returned by ``IBlockDeviceAPI.compute_instance_id``.
        """


@auto_threaded(ICloudAPI, "_reactor", "_sync", "_threadpool")
class _SyncToThreadedAsyncCloudAPIAdapter(PClass):
    """
    Adapt any ``ICloudAPI`` to the same interface but with
    ``Deferred``-returning methods by running those methods in a thread
    pool.

    :ivar _reactor: The reactor, providing ``IReactorThreads``.
    :ivar _sync: The ``ICloudAPI`` provider.
    :ivar _threadpool: ``twisted.python.threadpool.ThreadPool`` instance.
    """
    _reactor = field()
    _sync = field()
    _threadpool = field()


class MandatoryProfiles(Values):
    """
    Mandatory Storage Profiles to be implemented by ``IProfiledBlockDeviceAPI``
    implementers.  These will have driver-specific meaning, with the following
    desired meaning:

    :ivar GOLD: The profile for fast storage.
    :ivar SILVER: The profile for intermediate/default storage.
    :ivar BRONZE: The profile for cheap storage.
    :ivar DEFAULT: The default profile if none is specified.
    """
    GOLD = ValueConstant(u'gold')
    SILVER = ValueConstant(u'silver')
    BRONZE = ValueConstant(u'bronze')
    DEFAULT = ValueConstant(BRONZE.value)


class IProfiledBlockDeviceAPI(Interface):
    """
    An interface for drivers that are capable of creating volumes with a
    specific profile.
    """

    def create_volume_with_profile(dataset_id, size, profile_name):
        """
        Create a new volume with the specified profile.

        When called by ``IDeployer``, the supplied size will be
        rounded up to the nearest ``IBlockDeviceAPI.allocation_unit()``.


        :param UUID dataset_id: The Flocker dataset ID of the dataset on this
            volume.
        :param int size: The size of the new volume in bytes.
        :param unicode profile_name: The name of the storage profile for this
            volume.

        :returns: A ``BlockDeviceVolume`` of the newly created volume.
        """


@implementer(IProfiledBlockDeviceAPI)
class ProfiledBlockDeviceAPIAdapter(PClass):
    """
    Adapter class to create ``IProfiledBlockDeviceAPI`` providers for
    ``IBlockDeviceAPI`` implementations that do not implement
    ``IProfiledBlockDeviceAPI``

    :ivar _blockdevice_api: The ``IBlockDeviceAPI`` provider to back the
        volume creation.
    """
    _blockdevice_api = field(
        mandatory=True,
        invariant=provides(IBlockDeviceAPI),
    )

    def create_volume_with_profile(self, dataset_id, size, profile_name):
        """
        Reverts to constructing a volume with no profile. To be used with
        backends that do not implement ``IProfiledBlockDeviceAPI``, but do
        implement ``IBlockDeviceAPI``.
        """
        CREATE_VOLUME_PROFILE_DROPPED(dataset_id=dataset_id,
                                      profile_name=profile_name).write()
        return self._blockdevice_api.create_volume(dataset_id=dataset_id,
                                                   size=size)


@implementer(IBlockDeviceAsyncAPI)
@auto_threaded(IBlockDeviceAPI, "_reactor", "_sync", "_threadpool")
class _SyncToThreadedAsyncAPIAdapter(PClass):
    """
    Adapt any ``IBlockDeviceAPI`` to ``IBlockDeviceAsyncAPI`` by running its
    methods in threads of a thread pool.
    """
    _reactor = field()
    _sync = field()
    _threadpool = field()


def check_for_existing_dataset(api, dataset_id):
    """
    :param IBlockDeviceAPI api: The ``api`` for listing the existing volumes.
    :param UUID dataset_id: The dataset_id to check for.

    :raises: ``DatasetExists`` if there is already a ``BlockDeviceVolume`` with
        the supplied ``dataset_id``.
    """
    volumes = api.list_volumes()
    for volume in volumes:
        if volume.dataset_id == dataset_id:
            raise DatasetExists(volume)


def get_blockdevice_volume(api, blockdevice_id):
    """
    Find a ``BlockDeviceVolume`` matching the given identifier.

    :param unicode blockdevice_id: The backend identifier of the volume to
        find.

    :raise UnknownVolume: If no volume with a matching identifier can be
        found.

    :return: The ``BlockDeviceVolume`` that matches.
    """
    for volume in api.list_volumes():
        if volume.blockdevice_id == blockdevice_id:
            return volume
    raise UnknownVolume(blockdevice_id)


def _manifestation_from_volume(volume):
    """
    :param BlockDeviceVolume volume: The block device which has the
        manifestation of a dataset.
    :returns: A primary ``Manifestation`` of a ``Dataset`` with the same id as
        the supplied ``BlockDeviceVolume``.
    """
    dataset = Dataset(
        dataset_id=volume.dataset_id,
        maximum_size=volume.size,
    )
    return Manifestation(dataset=dataset, primary=True)


class RawState(PClass):
    """
    The raw state of a node.

    :param unicode compute_instance_id: The identifier for this node.
    :param volumes: List of all volumes in the cluster.
    :type volumes: ``pvector`` of ``BlockDeviceVolume``
    :param devices: Mapping from dataset UUID to block device path containing
        filesystem of that dataset, on this particular node.
    :type devices: ``pmap`` of ``UUID`` to ``FilePath``
    :param system_mounts: Mapping of mount point to block device path of all
        mounts on this particular node.
    :type system_mounts: ``pmap`` of ``FilePath`` to ``FilePath``.
    :param devices_with_filesystems: ``PSet`` of ``FilePath`` including
        those devices that have filesystems on this node.
    """
    compute_instance_id = field(unicode, mandatory=True)
    volumes = pvector_field(BlockDeviceVolume)
    devices = pmap_field(UUID, FilePath)
    system_mounts = pmap_field(FilePath, FilePath)
    devices_with_filesystems = pset_field(FilePath)


@implementer(ILocalState)
class BlockDeviceDeployerLocalState(PClass):
    """
    An ``ILocalState`` implementation for the ``BlockDeviceDeployer``.

    :ivar unicode hostname: The IP address of the node that has this is the
        state for.
    :ivar UUID node_uuid: The UUID of the node that this is the state for.
    :ivar datasets: The datasets discovered from this node.
    :ivar volumes: A ``PVector`` of ``BlockDeviceVolume`` instances for all
        volumes in the cluster that this node is aware of.
    """
    hostname = field(type=unicode, mandatory=True)
    node_uuid = field(type=UUID, mandatory=True)
    datasets = pmap_field(UUID, DiscoveredDataset)

    def shared_state_changes(self):
        """
        Returns the NodeState and the NonManifestDatasets of the local state.
        These are the only parts of the state that need to be sent to the
        control service.
        """
        # XXX The structure of the shared state changes reflects the model
        # currently used by the control service. However, that model doesn't
        # seem to actually match what any consumer wants.
        manifestations = {}
        paths = {}
        devices = {}
        nonmanifest_datasets = {}

        for dataset in self.datasets.values():
            dataset_id = dataset.dataset_id
            if dataset.state == DatasetStates.MOUNTED:
                manifestations[unicode(dataset_id)] = Manifestation(
                    dataset=Dataset(
                        dataset_id=dataset_id,
                        maximum_size=dataset.maximum_size,
                    ),
                    primary=True,
                )
                paths[unicode(dataset_id)] = dataset.share_path
            elif dataset.state in (
                DatasetStates.NON_MANIFEST, DatasetStates.ATTACHED,
                DatasetStates.ATTACHED_NO_FILESYSTEM,
            ):
                nonmanifest_datasets[unicode(dataset_id)] = Dataset(
                    dataset_id=dataset_id,
                    maximum_size=dataset.maximum_size,
                )
            if dataset.state in (
                DatasetStates.MOUNTED, DatasetStates.ATTACHED,
                DatasetStates.ATTACHED_NO_FILESYSTEM,
            ):
                devices[dataset_id] = dataset.device_path

        return (
            NodeState(
                uuid=self.node_uuid,
                hostname=self.hostname,
                manifestations=manifestations,
                paths=paths,
                devices=devices,
                applications=None,
            ),
            NonManifestDatasets(
                datasets=nonmanifest_datasets
            ),
        )


class TransitionTable(CheckedPMap):
    """
    Mapping from desired and discovered dataset state to
    ``IDatasetStateChangeFactory``.
    """
    __key_type__ = NamedConstant

    class __value_type__(CheckedPMap):
        __key_type__ = NamedConstant
        __invariant__ = lambda k, v: provides(IDatasetStateChangeFactory)(v)


# If we've nothing to do we want to sleep for no more than a minute:
NOTHING_TO_DO = NoOp(sleep=timedelta(seconds=60))


@provider(IDatasetStateChangeFactory)
class DoNothing(PClass):
    """
    Build a no-op ``IStateChange`` from dataset state.
    """
    @staticmethod
    def from_state_and_config(discovered_dataset, desired_dataset):
        return NOTHING_TO_DO


@provider(IDatasetStateChangeFactory)
class PollUntilAttached(PClass):
    """
    Wake up more frequently to see if remote node has detached a volume we
    wish to attach.

    This polling will not be necessary once FLOC-3834 is done, since we
    will no longer conflate local and remote state. Remote updates will
    therefore suffice to wake us up immediately once the remote node
    detaches the volume.
    """
    @staticmethod
    def from_state_and_config(discovered_dataset, desired_dataset):
        return NoOp(sleep=timedelta(seconds=3))


# Mapping from desired and discovered dataset state to
# IStateChange factory. (The factory is expected to take
# ``desired_dataset`` and ``discovered_dataset``.
Desired = Discovered = DatasetStates
DATASET_TRANSITIONS = TransitionTable.create({
    Desired.MOUNTED: {
        Discovered.NON_EXISTENT: CreateBlockDeviceDataset,
        # Other node will need to detach first, but we need to wake up to
        # notice that it has detached until FLOC-3834 makes that info part
        # of cluster state. So we need to poll... but not too often:
        Discovered.ATTACHED_ELSEWHERE: PollUntilAttached,
        Discovered.ATTACHED_NO_FILESYSTEM: CreateFilesystem,
        Discovered.NON_MANIFEST: AttachVolume,
        DatasetStates.ATTACHED: MountBlockDevice,
    },
    Desired.NON_MANIFEST: {
        # XXX FLOC-2206
        # Can't create non-manifest datasets yet.
        Discovered.NON_EXISTENT: CreateBlockDeviceDataset,
        # Other node will detach:
        Discovered.ATTACHED_ELSEWHERE: DoNothing,
        Discovered.ATTACHED_NO_FILESYSTEM: DetachVolume,
        Discovered.ATTACHED: DetachVolume,
        Discovered.MOUNTED: UnmountBlockDevice,
    },
    Desired.DELETED: {
        Discovered.NON_EXISTENT: DoNothing,
        # Other node will destroy
        Discovered.ATTACHED_ELSEWHERE: DoNothing,
        # Can't pick node that will do destruction yet.
        Discovered.NON_MANIFEST: DestroyVolume,
        Discovered.ATTACHED_NO_FILESYSTEM: DetachVolume,
        Discovered.ATTACHED: DetachVolume,
        Discovered.MOUNTED: UnmountBlockDevice,
    },
})
del Desired, Discovered


@implementer(ICalculator)
class BlockDeviceCalculator(PClass):
    """
    An ``ICalculator`` that calculates actions that use a
    ``BlockDeviceDeployer``.

    :ivar TransitionTable transitions: Table of convergence actions.
    """
    transitions = field(TransitionTable, mandatory=True,
                        factory=TransitionTable.create,
                        initial=DATASET_TRANSITIONS)

    def _calculate_dataset_change(self, discovered_dataset, desired_dataset):
        """
        Calculate the state changes necessary to make ``discovered_dataset``
        state match ``desired_dataset`` configuration.

        :param discovered_dataset: The current state of the dataset.
        :type discovered_dataset: ``DiscoveredDataset`` or ``None``
        :param desired_dataset: The desired state of the dataset.
        :type desired_dataset: ``DesiredDataset`` or ``None``
        """
        # If the configuration doesn't know about a dataset,
        # we detach it.
        desired_state = (desired_dataset.state
                         if desired_dataset is not None
                         else DatasetStates.NON_MANIFEST)
        # If we haven't discovered a dataset, then it is doesn't
        # exist.
        discovered_state = (discovered_dataset.state
                            if discovered_dataset is not None
                            else DatasetStates.NON_EXISTENT)
        if desired_state != discovered_state:
            transition = self.transitions[desired_state][discovered_state]
            return transition.from_state_and_config(
                discovered_dataset=discovered_dataset,
                desired_dataset=desired_dataset,
            )
        else:
            return NOTHING_TO_DO

    def calculate_changes_for_datasets(
        self, discovered_datasets, desired_datasets
    ):
        actions = []
        # If a dataset isn't in the configuration, we don't act on it.
        for dataset_id in set(discovered_datasets) | set(desired_datasets):
            desired_dataset = desired_datasets.get(dataset_id)
            discovered_dataset = discovered_datasets.get(dataset_id)
            actions.append(self._calculate_dataset_change(
                discovered_dataset=discovered_dataset,
                desired_dataset=desired_dataset,
            ))

        return in_parallel(changes=actions)


@implementer(IDeployer)
class BlockDeviceDeployer(PClass):
    """
    An ``IDeployer`` that operates on ``IBlockDeviceAPI`` providers.

    :ivar unicode hostname: The IP address of the node that has this deployer.
    :ivar UUID node_uuid: The UUID of the node that has this deployer.
    :ivar IBlockDeviceAPI block_device_api: The block device API that will be
        called upon to perform block device operations.
    :ivar IProfiledBlockDeviceAPI _profiled_blockdevice_api: The block device
        API that will be called upon to perform block device operations with
        profiles.
    :ivar FilePath mountroot: The directory where block devices will be
        mounted.
    :ivar FilePath sharedroot: The parent directory for all dataset paths that
        will be shared externally. Defaults to being the same as mountroot.
        This is designed to either be the mountroot or be a directory that is
        bind mounted read only to the mountroot.
    :ivar _async_block_device_api: An object to override the value of the
        ``async_block_device_api`` property.  Used by tests.  Should be
        ``None`` in real-world use.
    :ivar block_device_manager: An ``IBlockDeviceManager`` implementation used
        to interact with the system regarding block devices.
    :ivar ICalculator calculator: The object to use to calculate dataset
        changes.
    """
    hostname = field(type=unicode, mandatory=True)
    node_uuid = field(type=UUID, mandatory=True)
    block_device_api = field(mandatory=True)
    _profiled_blockdevice_api = field(mandatory=True, initial=None)
    _async_block_device_api = field(mandatory=True, initial=None)
    mountroot = field(type=FilePath, initial=FilePath(b"/flocker"))
<<<<<<< HEAD
    sharedroot = field(type=FilePath, initial=FilePath(b"/flocker"))
    poll_interval = timedelta(seconds=60.0)
=======
>>>>>>> 53a6079c
    block_device_manager = field(initial=BlockDeviceManager())
    calculator = field(
        invariant=provides(ICalculator),
        mandatory=True,
        initial=BlockDeviceCalculator(),
    )

    @property
    def profiled_blockdevice_api(self):
        """
        Get an ``IProfiledBlockDeviceAPI`` provider which can create volumes
        configured based on pre-defined profiles. This will use the
        _profiled_blockdevice_api attribute, falling back to the
        block_device_api attributed and finally an adapter implementation
        around the block_device_api if neither of those provide the interface.
        """
        if IProfiledBlockDeviceAPI.providedBy(self._profiled_blockdevice_api):
            return self._profiled_blockdevice_api
        if IProfiledBlockDeviceAPI.providedBy(self.block_device_api):
            return self.block_device_api
        return ProfiledBlockDeviceAPIAdapter(
            _blockdevice_api=self.block_device_api
        )

    @property
    def async_block_device_api(self):
        """
        Get an ``IBlockDeviceAsyncAPI`` provider which can manipulate volumes
        for this deployer.

        During real operation, this is a threadpool-based wrapper around the
        ``IBlockDeviceAPI`` provider.  For testing purposes it can be
        overridden with a different object entirely (and this large amount of
        support code for this is necessary because this class is a ``PClass``
        subclass).
        """
        if self._async_block_device_api is None:
            from twisted.internet import reactor
            return _SyncToThreadedAsyncAPIAdapter(
                _sync=self.block_device_api,
                _reactor=reactor,
                _threadpool=reactor.getThreadPool(),
            )
        return self._async_block_device_api

    def _discover_raw_state(self):
        """
        Find the state of this node that is relevant to determining which
        datasets are on this node, and return a ``RawState`` containing that
        information.
        """
        # FLOC-1819 Make this asynchronous
        api = self.block_device_api
        compute_instance_id = api.compute_instance_id()
        volumes = api.list_volumes()
        system_mounts = {
            mount.mountpoint: mount.blockdevice
            for mount in self.block_device_manager.get_mounts()
        }

        def is_existing_block_device(dataset_id, path):
            if isinstance(path, FilePath) and path.isBlockDevice():
                return True
            INVALID_DEVICE_PATH(
                dataset_id=dataset_id, invalid_value=path
            ).write(_logger)
            return False

        # XXX This should probably just be included in
        # BlockDeviceVolume for attached volumes.
        devices = {}
        for volume in volumes:
            dataset_id = volume.dataset_id
            if volume.attached_to == compute_instance_id:
                device_path = api.get_device_path(volume.blockdevice_id)
                if is_existing_block_device(dataset_id, device_path):
                    devices[dataset_id] = device_path
                else:
                    # XXX We will detect this as NON_MANIFEST, but this is
                    # probably an intermediate state where the device is
                    # externally attached but the device hasn't shown up
                    # in the filesystem yet.
                    pass

        result = RawState(
            compute_instance_id=compute_instance_id,
            volumes=volumes,
            devices=devices,
            system_mounts=system_mounts,
            devices_with_filesystems=[
                device for device in devices.values()
                if self.block_device_manager.has_filesystem(device)],
        )
        DISCOVERED_RAW_STATE(raw_state=result).write()
        return result

    def discover_state(self, node_state):
        """
        Find all datasets that are currently associated with this host and
        return a ``BlockDeviceDeployerLocalState`` containing all the datasets
        that are not manifest or are located on this node.
        """
        raw_state = self._discover_raw_state()

        datasets = {}
        for volume in raw_state.volumes:
            dataset_id = volume.dataset_id
            if dataset_id in raw_state.devices:
                device_path = raw_state.devices[dataset_id]
                mount_point = self._mountpath_for_dataset_id(
                    unicode(dataset_id)
                )
                share_path = self._sharepath_for_dataset_id(
                    unicode(dataset_id)
                )
                if (
                    mount_point in raw_state.system_mounts and
                    raw_state.system_mounts[mount_point] == device_path
                ):
                    datasets[dataset_id] = DiscoveredDataset(
                        state=DatasetStates.MOUNTED,
                        dataset_id=dataset_id,
                        maximum_size=volume.size,
                        blockdevice_id=volume.blockdevice_id,
                        device_path=device_path,
                        mount_point=mount_point,
                        share_path=share_path,
                    )
                else:
                    if device_path in raw_state.devices_with_filesystems:
                        state = DatasetStates.ATTACHED
                    else:
                        state = DatasetStates.ATTACHED_NO_FILESYSTEM
                    datasets[dataset_id] = DiscoveredDataset(
                        state=state,
                        dataset_id=dataset_id,
                        maximum_size=volume.size,
                        blockdevice_id=volume.blockdevice_id,
                        device_path=device_path,
                    )
            else:
                if volume.attached_to in (None, raw_state.compute_instance_id):
                    # XXX We check for attached locally for the case
                    # where the volume is attached but the
                    # blockdevice doesn't exist yet.
                    datasets[dataset_id] = DiscoveredDataset(
                        state=DatasetStates.NON_MANIFEST,
                        dataset_id=dataset_id,
                        maximum_size=volume.size,
                        blockdevice_id=volume.blockdevice_id,
                    )
                else:
                    datasets[dataset_id] = DiscoveredDataset(
                        state=DatasetStates.ATTACHED_ELSEWHERE,
                        dataset_id=dataset_id,
                        maximum_size=volume.size,
                        blockdevice_id=volume.blockdevice_id,
                    )

        local_state = BlockDeviceDeployerLocalState(
            node_uuid=self.node_uuid,
            hostname=self.hostname,
            datasets=datasets,
        )

        return succeed(local_state)

    def _mountpath_for_dataset_id(self, dataset_id):
        """
        Calculate the mountpoint for a dataset.

        :param unicode dataset_id: The unique identifier of the dataset for
            which to calculate a mount point.

        :returns: A ``FilePath`` of the mount point.
        """
        return self.mountroot.child(dataset_id.encode("ascii"))

    def _sharepath_for_dataset_id(self, dataset_id):
        """
        Calculate the shared path location for a dataset.

        :param unicode dataset_id: The unique identifier of the dataset for
            which to calculate a mount point.

        :returns: A ``FilePath`` of the shared path.
        """
        return self.sharedroot.child(dataset_id.encode("ascii"))

    def _calculate_desired_for_manifestation(self, manifestation):
        """
        Get the ``DesiredDataset`` corresponding to a given manifestation.

        :param Manifestation manifestation: The

        :return: The ``DesiredDataset`` corresponding to the given
            manifestation.
        """
        dataset_id = UUID(manifestation.dataset.dataset_id)
        # XXX: Make this configurable. FLOC-2679
        maximum_size = manifestation.dataset.maximum_size
        if maximum_size is None:
            maximum_size = int(DEFAULT_DATASET_SIZE.bytes)

        common_args = {
            'dataset_id': dataset_id,
            'metadata': manifestation.dataset.metadata,
        }
        if manifestation.dataset.deleted:
            return DesiredDataset(
                state=DatasetStates.DELETED,
                **common_args
            )
        else:
            return DesiredDataset(
                state=DatasetStates.MOUNTED,
                maximum_size=maximum_size,
                mount_point=self._mountpath_for_dataset_id(
                    unicode(dataset_id)
                ),
                share_path=self._sharepath_for_dataset_id(
                    unicode(dataset_id)
                ),
                **common_args
            )

    def _calculate_desired_state(
        self, configuration, local_applications, local_datasets
    ):
        not_in_use = NotInUseDatasets(
            node_uuid=self.node_uuid,
            local_applications=local_applications,
            leases=configuration.leases,
        )

        this_node_config = configuration.get_node(
            self.node_uuid, hostname=self.hostname)

        desired_datasets = {
            UUID(manifestation.dataset.dataset_id):
            self._calculate_desired_for_manifestation(
                manifestation
            )
            for manifestation in this_node_config.manifestations.values()
        }

        # If we don't have a given dataset, we default it to `NON_MANIFEST` in
        # BlockDeviceCalculator.calculate_changes_for_datasets, so we don't try
        # to find them here. We don't have explicit configuration for
        # non-manifest datasets anyway. Datasets that should be
        # `ATTACHED_ELSEWHERE` need the same behavior as `NON_MANIFEST`, so we
        # don't check them either.

        not_in_use_datasets = not_in_use(local_datasets.values())
        for dataset_id, dataset in local_datasets.items():
            if dataset in not_in_use_datasets:
                continue
            if dataset.state != DatasetStates.MOUNTED:
                # A lease doesn't force a mount.
                continue
            # This may override something from above, if there is a
            # lease or application using a dataset.
            desired_datasets[dataset_id] = DesiredDataset(
                dataset_id=dataset_id,
                state=DatasetStates.MOUNTED,
                maximum_size=dataset.maximum_size,
                # XXX We don't populate metadata here, but it isn't necessary
                # until we want to update it.
                metadata={},
                mount_point=self._mountpath_for_dataset_id(
                    unicode(dataset_id)
                ),
                share_path=self._sharepath_for_dataset_id(
                    unicode(dataset_id)
                ),
            )

        return desired_datasets

    def calculate_changes(self, configuration, cluster_state, local_state):
        local_node_state = cluster_state.get_node(self.node_uuid,
                                                  hostname=self.hostname)

        # We need to know applications (for now) to see if we should delay
        # deletion or handoffs. Eventually this will rely on leases instead.
        # https://clusterhq.atlassian.net/browse/FLOC-1425.
        if local_node_state.applications is None:
            return NOTHING_TO_DO

        desired_datasets = self._calculate_desired_state(
            configuration=configuration,
            local_applications=local_node_state.applications,
            local_datasets=local_state.datasets,
        )

        return self.calculator.calculate_changes_for_datasets(
            discovered_datasets=local_state.datasets,
            desired_datasets=desired_datasets,
        )


class ProcessLifetimeCache(proxyForInterface(IBlockDeviceAPI, "_api")):
    """
    A transparent caching layer around an ``IBlockDeviceAPI`` instance,
    intended to exist for the lifetime of the process.

    :ivar _api: Wrapped ``IBlockDeviceAPI`` provider.
    :ivar _instance_id: Cached result of ``compute_instance_id``.
    :ivar _device_paths: Mapping from blockdevice ids to cached device path.
    """
    def __init__(self, api):
        self._api = api
        self._instance_id = None
        self._device_paths = {}

    def compute_instance_id(self):
        """
        Always return initial result since this shouldn't change until a
        reboot.
        """
        if self._instance_id is None:
            self._instance_id = self._api.compute_instance_id()
        return self._instance_id

    def get_device_path(self, blockdevice_id):
        """
        Load the device path from a cache if possible.
        """
        if blockdevice_id not in self._device_paths:
            self._device_paths[blockdevice_id] = self._api.get_device_path(
                blockdevice_id)
        return self._device_paths[blockdevice_id]

    def detach_volume(self, blockdevice_id):
        """
        Clear the cached device path, if it was cached.
        """
        try:
            del self._device_paths[blockdevice_id]
        except KeyError:
            pass
        return self._api.detach_volume(blockdevice_id)<|MERGE_RESOLUTION|>--- conflicted
+++ resolved
@@ -1529,11 +1529,7 @@
     _profiled_blockdevice_api = field(mandatory=True, initial=None)
     _async_block_device_api = field(mandatory=True, initial=None)
     mountroot = field(type=FilePath, initial=FilePath(b"/flocker"))
-<<<<<<< HEAD
     sharedroot = field(type=FilePath, initial=FilePath(b"/flocker"))
-    poll_interval = timedelta(seconds=60.0)
-=======
->>>>>>> 53a6079c
     block_device_manager = field(initial=BlockDeviceManager())
     calculator = field(
         invariant=provides(ICalculator),
