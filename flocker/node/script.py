# Copyright Hybrid Logic Ltd.  See LICENSE file for details.
# -*- test-case-name: flocker.node.test.test_script,flocker.node.functional.test_script -*- # noqa

"""
The command-line ``flocker-*-agent`` tools.
"""

from functools import partial
from socket import socket
from os import getpid

import yaml

from jsonschema import FormatChecker, Draft4Validator

from pyrsistent import PRecord, field

from zope.interface import implementer

from twisted.python.filepath import FilePath
from twisted.python.usage import Options

from ..volume.script import flocker_volume_options
from ..volume.service import (
    DEFAULT_CONFIG_PATH, VolumeService, FLOCKER_POOL, ICommandLineVolumeScript,
    VolumeScript
)
from ..common.script import (
    ICommandLineScript,
    flocker_standard_options, FlockerScriptRunner, main_for_service)
from . import P2PManifestationDeployer, ApplicationNodeDeployer
from ._loop import AgentLoopService
from .agents.blockdevice import LoopbackBlockDeviceAPI, BlockDeviceDeployer
from ..control._model import ip_to_uuid


__all__ = [
    "flocker_dataset_agent_main",
]


<<<<<<< HEAD
@flocker_standard_options
@flocker_volume_options
class ZFSAgentOptions(Options):
    """
    Command line options for ``flocker-zfs-agent`` cluster management process.
    """
    longdesc = """\
    flocker-zfs-agent runs a ZFS-backed convergence agent on a node.
    """

    synopsis = ("Usage: flocker-zfs-agent [OPTIONS]")
    optParameters = [
        ["agent-config", "c", "/etc/flocker/agent.yml",
         "The configuration file to set the control service."],
    ]

    def postOptions(self):
        self['agent-config'] = FilePath(self['agent-config'])


=======
>>>>>>> dd60eeb9
def _get_external_ip(host, port):
    """
    Get an external IP address for this node that can in theory connect to
    the given host and port.

    See https://clusterhq.atlassian.net/browse/FLOC-1751 for better solution.
    :param host: A host to connect to.
    :param port: The port to connect to.

    :return unicode: IP address of external interface on this node.
    """
    sock = socket()
    try:
        sock.setblocking(False)
        sock.connect_ex((host, port))
        return unicode(sock.getsockname()[0], "ascii")
    finally:
        sock.close()


def validate_configuration(configuration):
    """
    Validate a provided configuration.

    :param dict configuration: A desired configuration for an agent.

    :raises: jsonschema.ValidationError if the configuration is invalid.
    """
    # XXX Create a function which loads and validates, and also setting
    # defaults. FLOC-1791.
    schema = {
        "$schema": "http://json-schema.org/draft-04/schema#",
        "type": "object",
        "required": ["version", "control-service", "dataset"],
        "properties": {
            "version": {
                "type": "number",
                "maximum": 1,
                "minimum": 1,
            },
            "control-service": {
                "type": "object",
                "required": ["hostname"],
                "properties": {
                    "hostname": {
                        "type": "string",
                        "format": "hostname",
                    },
                    "port": {"type": "integer"},
                }
            },
            "dataset": {
                "type": "object",
                "oneOf": [
                    {
                        "required": ["backend"],
                        "properties": {
                            "backend": {
                                "type": "string",
                                "pattern": "zfs",
                            },
                            "pool": {
                                "type": "string",
                            },
                        }
                    },
                    {
                        "required": ["backend"],
                        "properties": {
                            "backend": {
                                "type": "string",
                                "pattern": "loopback",
                            },
                            "pool": {
                                "type": "string",
                            },
                        }

                    },
                ]
            }
        }
    }

    v = Draft4Validator(schema, format_checker=FormatChecker())
    v.validate(configuration)


@implementer(ICommandLineVolumeScript)
class ZFSAgentScript(object):
    """
    A command to start a long-running process to manage volumes on one node of
    a Flocker cluster.
    """
    def main(self, reactor, options, volume_service):
        agent_config = options[u'agent-config']
        configuration = yaml.safe_load(agent_config.getContent())

        validate_configuration(configuration=configuration)

        host = configuration['control-service']['hostname']
        port = configuration['control-service'].get("port", 4524)
        ip = _get_external_ip(host, port)
        # Soon we'll extract this from TLS certificate for node.  Until then
        # we'll just do a temporary hack (probably to be fixed in FLOC-1783).
        node_uuid = ip_to_uuid(ip)
        deployer = P2PManifestationDeployer(ip, volume_service,
                                            node_uuid=node_uuid)
        loop = AgentLoopService(reactor=reactor, deployer=deployer,
                                host=host, port=port)
        volume_service.setServiceParent(loop)
        return main_for_service(reactor, loop)


@flocker_standard_options
@flocker_volume_options
class _AgentOptions(Options):
    """
    Command line options for agents.
    """
    # Use as basis for subclass' synopsis:
    synopsis = "Usage: {} [OPTIONS]"

    optParameters = [
        ["agent-config", "c", "/etc/flocker/agent.yml",
         "The configuration file to set the control service."],
    ]

    def postOptions(self):
        self['agent-config'] = FilePath(self['agent-config'])


class DatasetAgentOptions(_AgentOptions):
    """
    Command line options for ``flocker-dataset-agent``.
    """
    longdesc = """\
    flocker-dataset-agent runs a dataset convergence agent on a node.
    """

    synopsis = _AgentOptions.synopsis.format("flocker-dataset-agent")


class ContainerAgentOptions(_AgentOptions):
    """
    Command line options for ``flocker-container-agent``.
    """
    longdesc = """\
    flocker-container-agent runs a container convergence agent on a node.
    """

    synopsis = _AgentOptions.synopsis.format("flocker-container-agent")


@implementer(ICommandLineScript)
class AgentScript(PRecord):
    """
    Implement top-level logic for the ``flocker-dataset-agent`` and
    ``flocker-container-agent`` scripts.

    :ivar service_factory: A two-argument callable that returns an ``IService``
        provider that will get run when this script is run.  The arguments
        passed to it are the reactor being used and a ``AgentOptions``
        instance which has parsed any command line options that were given.
    """
    service_factory = field(mandatory=True)

    def main(self, reactor, options):
        return main_for_service(
            reactor,
            self.service_factory(reactor, options)
        )


class AgentServiceFactory(PRecord):
    """
    Implement general agent setup in a way that's usable by
    ``AgentScript`` but also easily testable.

    Possibly ``ICommandLineScript`` should be replaced by something that is
    inherently more easily tested so that this separation isn't required.

    :ivar deployer_factory: A two-argument callable to create an
        ``IDeployer`` provider for this script.  The arguments are a
        ``hostname`` keyword argument and a ``node_uuid`` keyword
        argument. They must be passed by keyword.
    """
    deployer_factory = field(mandatory=True)

    def get_service(self, reactor, options):
        """
        Create an ``AgentLoopService`` instance.

        :param reactor: The reactor to give to the service so it can schedule
            timed events and make network connections.

        :param AgentOptions options: The command-line options to use to
            configure the loop and the loop's deployer.

        :return: The ``AgentLoopService`` instance.
        """
        agent_config = options[u'agent-config']
        configuration = yaml.safe_load(agent_config.getContent())

        validate_configuration(configuration=configuration)

        host = configuration['control-service']['hostname']
        port = configuration['control-service'].get('port', 4524)
        ip = _get_external_ip(host, port)
        return AgentLoopService(
            reactor=reactor,
            # Temporary hack, to be fixed in FLOC-1783 probably:
            deployer=self.deployer_factory(
                node_uuid=ip_to_uuid(ip),
                dataset_configuration=configuration['dataset'],
                reactor=reactor,
                host=ip,
            ),
            host=host, port=port,
        )


def zfs_deployer_factory(reactor, configuration):
    """
    TODO
    """
    volume_service = VolumeService(
        config_path=DEFAULT_CONFIG_PATH,
        pool=configuration.get('pool', FLOCKER_POOL),
        reactor=reactor,
    )

    return partial(P2PManifestationDeployer, volume_service=volume_service)


def loopback_deployer_factory(reactor, configuration):
    """
    TODO
    """
<<<<<<< HEAD
=======
    # XXX This should use dynamic dispatch in the deployer_factory
    # There should be only AgentScript, not ZFSAgentScript, and it should
    # do the right thing for the configured backend. FLOC-1791.

    options = DatasetAgentOptions()

    return FlockerScriptRunner(
        script=VolumeScript(ZFSAgentScript()),
        options=options,
    ).main()

    # Later, construction of this object can be moved into
    # AgentServiceFactory.get_service where various options passed on
    # the command line could alter what is created and how it is initialized.
>>>>>>> dd60eeb9
    api = LoopbackBlockDeviceAPI.from_path(
        configuration.get('pool', '/var/lib/flocker/loopback'),
        # Make up a new value every time this script starts.  This will ensure
        # different instances of the script using this backend always appear to
        # be running on different nodes (as far as attachment is concerned).
        # This is a good thing since it makes it easy to simulate a multi-node
        # cluster by running multiple instances of the script.  Similar effect
        # could be achieved by making this id a command line argument but that
        # would be harder to implement and harder to use.
        compute_instance_id=bytes(getpid()),
    )

    return partial(BlockDeviceDeployer, block_device_api=api)


def dataset_deployer_from_configuration(node_uuid, dataset_configuration,
                                        reactor, host):
    """
    TODO
    """
    # TODO do what with node uuid?
    # TODO do what with compute_instance_id?

    deployer_factories = {
        "zfs": zfs_deployer_factory,
        "loopback": loopback_deployer_factory,
    }

    backend = dataset_configuration['backend']
    deployer_factory = deployer_factories[backend]
    deployer_partial = deployer_factory(reactor, dataset_configuration)
    return deployer_partial(hostname=host)


def flocker_dataset_agent_main():
    """
    Implementation of the ``flocker-dataset-agent`` command line script.

    This starts a dataset convergence agent.  It currently supports only the
    loopback block device backend.  Later it will be capable of starting a
    dataset agent using any of the support dataset backends.
    """
    service_factory = AgentServiceFactory(
        deployer_factory=dataset_deployer_from_configuration,
    ).get_service
    agent_script = AgentScript(
        service_factory=service_factory,
    )
    return FlockerScriptRunner(
        script=agent_script,
        options=options,
    ).main()


def flocker_container_agent_main():
    """
    Implementation of the ``flocker-container-agent`` command line script.

    This starts a Docker-based container convergence agent.
    """
    service_factory = AgentServiceFactory(
        deployer_factory=ApplicationNodeDeployer
    ).get_service
    agent_script = AgentScript(service_factory=service_factory)
    return FlockerScriptRunner(
        script=agent_script,
        options=ContainerAgentOptions()
    ).main()<|MERGE_RESOLUTION|>--- conflicted
+++ resolved
@@ -39,29 +39,6 @@
 ]
 
 
-<<<<<<< HEAD
-@flocker_standard_options
-@flocker_volume_options
-class ZFSAgentOptions(Options):
-    """
-    Command line options for ``flocker-zfs-agent`` cluster management process.
-    """
-    longdesc = """\
-    flocker-zfs-agent runs a ZFS-backed convergence agent on a node.
-    """
-
-    synopsis = ("Usage: flocker-zfs-agent [OPTIONS]")
-    optParameters = [
-        ["agent-config", "c", "/etc/flocker/agent.yml",
-         "The configuration file to set the control service."],
-    ]
-
-    def postOptions(self):
-        self['agent-config'] = FilePath(self['agent-config'])
-
-
-=======
->>>>>>> dd60eeb9
 def _get_external_ip(host, port):
     """
     Get an external IP address for this node that can in theory connect to
@@ -301,8 +278,6 @@
     """
     TODO
     """
-<<<<<<< HEAD
-=======
     # XXX This should use dynamic dispatch in the deployer_factory
     # There should be only AgentScript, not ZFSAgentScript, and it should
     # do the right thing for the configured backend. FLOC-1791.
@@ -317,7 +292,6 @@
     # Later, construction of this object can be moved into
     # AgentServiceFactory.get_service where various options passed on
     # the command line could alter what is created and how it is initialized.
->>>>>>> dd60eeb9
     api = LoopbackBlockDeviceAPI.from_path(
         configuration.get('pool', '/var/lib/flocker/loopback'),
         # Make up a new value every time this script starts.  This will ensure
