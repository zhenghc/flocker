--- conflicted
+++ resolved
@@ -43,7 +43,6 @@
         return dict(self.variables)
 
 
-<<<<<<< HEAD
 @attributes(["node_path", "container_path"])
 class Volume(object):
       """
@@ -57,12 +56,8 @@
       """
 
 
-@attributes(["name", "activation_state", "container_image",
+@attributes(["name", "container_name", "activation_state", "container_image",
              "ports", "environment", "volumes"],
-=======
-@attributes(["name", "container_name", "activation_state", "container_image",
-             "ports", "environment"],
->>>>>>> b6ffcbf3
             defaults=dict(container_image=None,
                           ports=(), environment=None))
 class Unit(object):
