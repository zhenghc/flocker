--- conflicted
+++ resolved
@@ -1,13 +1,8 @@
 # Copyright ClusterHQ Inc.  See LICENSE file for details.
 
-<<<<<<< HEAD
-from twisted.trial.unittest import TestCase
-from ...testtools import make_flocker_script_test, make_standard_options_test
-=======
 from ...testtools import (
-    FlockerScriptTestsMixin, StandardOptionsTestsMixin, TestCase,
+    make_flocker_script_test, make_standard_options_test, TestCase,
 )
->>>>>>> 828ab144
 from ..script import CLIScript, CLIOptions
 
 
@@ -17,18 +12,8 @@
     """Tests for ``flocker`` CLI."""
 
 
-<<<<<<< HEAD
 class CLIOptionsTests(make_standard_options_test(CLIOptions)):
     """Tests for :class:`CLIOptions`."""
-=======
-class CLIOptionsTests(StandardOptionsTestsMixin, TestCase):
-    """Tests for :class:`CLIOptions`."""
-
-    # XXX: Actual tests live in StandardOptionsTestsMixin. FLOC-3794 says we
-    # should make those tests use a pattern similar to
-    # make_iblockdeviceapi_tests. tests
-    options = CLIOptions
->>>>>>> 828ab144
 
 
 class FlockerCLIMainTests(TestCase):
