# Copyright Hybrid Logic Ltd.  See LICENSE file for details.

from pipes import quote as shell_quote
from subprocess import call, PIPE, Popen
from unittest import skipUnless
from yaml import safe_dump

from twisted.internet.defer import gatherResults
from twisted.python.components import proxyForInterface
from twisted.python.filepath import FilePath
from twisted.python.procutils import which

from flocker.node._docker import DockerClient

__all__ = [
    'flocker_deploy', 'get_nodes', 'require_flocker_cli',
    'require_mongo', 'create_remote_docker_client'
    ]

# TODO have a wait_until method and call it from any test which needs an
# active container github.com/ClusterHQ/flocker/pull/897#discussion_r19024193

# TODO Document how to build the vagrant tutorial / testing box

# TODO https://github.com/ClusterHQ/flocker/pull/897#issuecomment-59541962
# Think about how to expose fewer implementation details in the tests

# TODO Think about coverage - should it skip the whole module?
# https://github.com/ClusterHQ/flocker/pull/897#discussion_r19010139

# XXX This assumes that the desired version of flocker-cli has been installed.
# Instead, the testing environment should do this automatically.
# See https://github.com/ClusterHQ/flocker/issues/901.
require_flocker_cli = skipUnless(which("flocker-deploy"),
                                 "flocker-deploy not installed")

# XXX This assumes that the desired version of mongo has been installed.
# Instead, the testing environment should do this automatically.
# See https://github.com/ClusterHQ/flocker/issues/901.
require_mongo = skipUnless(which("mongo"),
                           "The mongo shell is not available.")

def _run_SSH(port, user, node, command, input, key=None):
    """
    Run a command via SSH.

    :param int port: Port to connect to.
    :param bytes node: Node to run command on
    :param command: Command to run
    :type command: ``list`` of ``bytes``.
    :param bytes input: Input to send to command.
    :param FilePath key: If not None, the path to a private key to use.

    :return: stdout as ``bytes``.
    """
    quotedCommand = ' '.join(map(shell_quote, command))
    command = [
        b'ssh',
        b'-p', b'%d' % (port,),
        ]
    if key is not None:
        command.extend([
            b"-i",
            key.path])
    command.extend([
        b'@'.join([user, node]),
        quotedCommand
    ])
    process = Popen(command, stdout=PIPE, stdin=PIPE)

    result = process.communicate(input)
    if process.returncode != 0:
        raise Exception('Command Failed', command, process.returncode)

    return result[0]


def _clean_node(ip):
    """
    Remove all containers and zfs volumes on a node, given the IP address of
    the node. Returns a Deferred which fires when finished.
    """
    docker_client = DockerClient(base_url=u'tcp://' + ip + u':2375')
    d = docker_client.list()

    d = d.addCallback(lambda units:
                      gatherResults(
                          [docker_client.remove(unit.name) for unit in units]))

    # Without the below, deploying the same application with a data volume
    # twice fails. See the error given with the tutorial's yml files:
    #
    #   $ flocker-deploy volume-deployment.yml volume-application.yml
    #   $ ssh root@${NODE} docker ps -a -q # outputs an ID, ${ID}
    #   $ ssh root@${NODE} docker stop ${ID}
    #   $ ssh root@${NODE} docker rm ${ID}
    #   $ flocker-deploy volume-deployment.yml volume-application.yml
    #
    # http://doc-dev.clusterhq.com/advanced/cleanup.html#removing-zfs-volumes
    # TODO File and link issue(s) for this
    # https://github.com/ClusterHQ/flocker/pull/897#discussion_r19028814
    d = d.addCallback(lambda _:
                      _run_SSH(22, 'root', ip,
                               [b"zfs"] + [b"destroy"] + [b"-r"] +
                               [b"flocker"], None))
    return d


def create_remote_docker_client(ip, port):
    """
    Create and return a ``DockerClient`` using a TCP connection string
    as the base URL.

    :param str ip: The IP address or hostname of the target Docker API.

    :param int port: The port number to connect on.

    :returns: A ``DockerClient`` instance.
    """
    base_url = ''.join(['tcp://', ip, ':', str(port)])
    return DockerClient(base_url=base_url)


def get_nodes(num_nodes):
    """
    Create ``num_nodes`` nodes with no Docker containers on them.

    This is an alternative to
    http://doc-dev.clusterhq.com/gettingstarted/tutorial/
    vagrant-setup.html#creating-vagrant-vms-needed-for-flocker

    XXX This is a temporary solution which ignores num_nodes and returns the IP
    addresses of the tutorial VMs which must already be started. num_nodes
    Docker containers will be created instead to replace this, see
    https://github.com/ClusterHQ/flocker/issues/900

    :param int num_nodes: The number of nodes to start up.
    :return: A ``Deferred`` which fires with a set of IP addresses.
    """
    nodes = set([b"172.16.255.250", b"172.16.255.251"])
    # The problem with this is that anyone running "trial flocker" while
    # their tutorial nodes are running may inadvertently remove all
    # containers which are running on those nodes.
    # TODO Temporarily require an environment variable to be set
    # github.com/ClusterHQ/flocker/pull/897#discussion_r19024847

    # XXX Ping the nodes and give a sensible error if they aren't available?
    d = gatherResults([_clean_node(node) for node in nodes])
    d.addCallback(lambda _: nodes)
    return d


def flocker_deploy(test_case, deployment_config, application_config):
    """
    Run ``flocker-deploy`` with given configuration files.

    :param test_case: The ``TestCase`` running this unit test.
    :param dict deployment_config: The desired deployment configuration.
    :param dict application_config: The desired application configuration.
    """
    # TODO move requirement for flocker-deploy here, if possible

    temp = FilePath(test_case.mktemp())
    temp.makedirs()

    deployment = temp.child(b"deployment.yml")
    deployment.setContent(safe_dump(deployment_config))

    application = temp.child(b"application.yml")
    application.setContent(safe_dump(application_config))

    call([b"flocker-deploy"] + [deployment.path] + [application.path])

# TODO make this public
# TODO can we remove remote docker client / put it in here / private?
def assertExpectedDeployment(test_case, expected):
    """
    :param test_case: The ``TestCase`` running this unit test.

    # TODO better docstring

    Expected: A dictionary mapping IP addresses to their expected deployments
    e.g.
    {
        node1: set([some_unit]),
        node2: set([])
    }
    """
    # TODO build up a dictionary mapping IPs to deployments
    actual = {}
    deferreds = []
    for node in sorted(expected.keys()):
        client = DockerClient(base_url=u'tcp://' + node + u':2375')
        deferreds.append(client.list())

    def add_units(all_units):
        for node in sorted(expected.keys(), reverse=True):
            units = all_units.pop()
            actual[node] = units
        test_case.assertEqual(actual, expected)

    d = gatherResults(deferreds)
<<<<<<< HEAD
    d.addCallback(add_units)
=======
    d.addCallback(add_units)
    return d
>>>>>>> 6e37222b
<|MERGE_RESOLUTION|>--- conflicted
+++ resolved
@@ -200,9 +200,4 @@
         test_case.assertEqual(actual, expected)
 
     d = gatherResults(deferreds)
-<<<<<<< HEAD
-    d.addCallback(add_units)
-=======
-    d.addCallback(add_units)
-    return d
->>>>>>> 6e37222b
+    d.addCallback(add_units)