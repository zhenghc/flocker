# Copyright ClusterHQ Inc.  See LICENSE file for details.

"""
Testing utilities for ``flocker.acceptance``.
"""
from functools import wraps
from json import dumps
from os import environ, close
from unittest import SkipTest, skipUnless
from uuid import uuid4, UUID
from socket import socket
from contextlib import closing
from tempfile import mkstemp

import yaml
import json
import ssl

from docker.tls import TLSConfig

from twisted.web.http import OK, CREATED
from twisted.python.filepath import FilePath
from twisted.python.constants import Names, NamedConstant
from twisted.python.procutils import which
from twisted.internet import reactor
from twisted.internet.error import ProcessTerminated

from eliot import start_action, Message, write_failure
from eliot.twisted import DeferredContext

from treq import json_content, content, get, post

from pyrsistent import PClass, field, CheckedPVector, pmap

from ..control import (
    Application, AttachedVolume, DockerImage, Manifestation, Dataset,
)

from ..common import gather_deferreds, loop_until, timeout
from ..common.runner import download_file, run_ssh

from ..control.httpapi import REST_API_PORT
from ..ca import treq_with_authentication, UserCredential
from ..testtools import random_name
from ..apiclient import FlockerClient, DatasetState
from ..node.agents.ebs import aws_from_configuration
<<<<<<< HEAD
from ..provision import reinstall_flocker_at_version
=======
from ..node import dockerpy_client
>>>>>>> 45e3b687

from .node_scripts import SCRIPTS as NODE_SCRIPTS

try:
    from pymongo import MongoClient
    from pymongo.errors import PyMongoError
    PYMONGO_INSTALLED = True
except ImportError:
    PYMONGO_INSTALLED = False

__all__ = [
    'require_cluster',
    'MONGO_APPLICATION', 'MONGO_IMAGE', 'get_mongo_application',
    'require_flocker_cli', 'create_application',
    'create_attached_volume', 'get_docker_client'
    ]

# XXX This assumes that the desired version of flocker-cli has been installed.
# Instead, the testing environment should do this automatically.
# See https://clusterhq.atlassian.net/browse/FLOC-901.
require_flocker_cli = skipUnless(which("flocker-deploy"),
                                 "flocker-deploy not installed")

require_mongo = skipUnless(
    PYMONGO_INSTALLED, "PyMongo not installed")


# XXX The MONGO_APPLICATION will have to be removed because it does not match
# the tutorial yml files, and the yml should be testably the same:
# https://clusterhq.atlassian.net/browse/FLOC-947
MONGO_APPLICATION = u"mongodb-example-application"
MONGO_IMAGE = u"clusterhq/mongodb"

DOCKER_PORT = 2376


# Sometimes the TCP connection to Docker containers get stuck somewhere.
# Unless we avoid having to wait the full TCP timeout period the test will
# definitely fail with a timeout error (after a long delay!).  Anywhere we're
# polling for a condition, it's better to time out quickly and retry instead of
# possibly getting stuck in this case.
SOCKET_TIMEOUT_FOR_POLLING = 2.0


class FailureToUpgrade(Exception):
    """
    Exception raised to indicate a failure to install a new version of Flocker.
    """
    pass


def get_docker_client(cluster, address):
    """
    Open a Docker client to the given address.

    :param Cluster cluster: Description of the cluster we're talking to.
    :param bytes address: The public IP of the node to connect to.

    :return: Docker ``Client`` instance.
    """
    def get_path(name):
        return cluster.certificates_path.child(name).path

    tls = TLSConfig(
        client_cert=(get_path(b"user.crt"), get_path(b"user.key")),
        # Blows up if not set
        # (https://github.com/shazow/urllib3/issues/695):
        ssl_version=ssl.PROTOCOL_TLSv1,
        # Don't validate hostname, we don't generate it correctly, but
        # do verify certificate authority signed the server certificate:
        assert_hostname=False,
        verify=get_path(b"cluster.crt"))

    return dockerpy_client(
        base_url="https://{}:{}".format(address, DOCKER_PORT),
        tls=tls, timeout=100, version='1.21',
    )


def get_mongo_application():
    """
    Return a new ``Application`` with a name and image corresponding to
    the MongoDB tutorial example:

    http://doc-dev.clusterhq.com/gettingstarted/tutorial/index.html
    """
    return Application(
        name=MONGO_APPLICATION,
        image=DockerImage.from_string(MONGO_IMAGE + u':latest'),
    )


def create_application(name, image, ports=frozenset(), volume=None,
                       links=frozenset(), environment=None, memory_limit=None,
                       cpu_shares=None):
    """
    Instantiate an ``Application`` with the supplied parameters and return it.
    """
    return Application(
        name=name, image=DockerImage.from_string(image + u':latest'),
        ports=ports, volume=volume, links=links, environment=environment,
        memory_limit=memory_limit, cpu_shares=cpu_shares
    )


def create_attached_volume(dataset_id, mountpoint, maximum_size=None,
                           metadata=pmap()):
    """
    Create an ``AttachedVolume`` instance with the supplied parameters and
    return it.

    :param unicode dataset_id: The unique identifier of the dataset of the
        attached volume.
    :param bytes mountpoint: The path at which the volume is attached.
    :param int maximum_size: An optional maximum size for the volume.

    :return: A new ``AttachedVolume`` instance referencing a primary
        manifestation of a dataset with the given unique identifier.
    """
    return AttachedVolume(
        manifestation=Manifestation(
            dataset=Dataset(
                dataset_id=dataset_id,
                maximum_size=maximum_size,
                metadata=metadata,
            ),
            primary=True,
        ),
        mountpoint=FilePath(mountpoint),
    )


# Highly duplicative of other constants.  FLOC-2584.
class DatasetBackend(Names):
    loopback = NamedConstant()
    zfs = NamedConstant()
    aws = NamedConstant()
    openstack = NamedConstant()


def get_dataset_backend(test_case):
    """
    Get the volume backend the acceptance tests are running as.

    :param test_case: The ``TestCase`` running this unit test.

    :return DatasetBackend: The configured backend.
    :raise SkipTest: if the backend is specified.
    """
    backend = environ.get("FLOCKER_ACCEPTANCE_VOLUME_BACKEND")
    if backend is None:
        raise SkipTest(
            "Set acceptance testing volume backend using the " +
            "FLOCKER_ACCEPTANCE_VOLUME_BACKEND environment variable.")
    return DatasetBackend.lookupByName(backend)


def get_backend_api(test_case, cluster_id):
    """
    Get an appropriate BackendAPI for the specified dataset backend.

    Note this is a backdoor that is useful to be able to interact with cloud
    APIs in tests. For many dataset backends this does not make sense, but it
    provides a convenient means to interact with cloud backends such as EBS or
    cinder.

    :param test_case: The test case that is being run.

    :param cluster_id: The unique cluster_id, used for backend APIs that
        require this in order to be constructed.
    """
    backend_type = get_dataset_backend(test_case)
    if backend_type != DatasetBackend.aws:
        raise SkipTest(
            'This test is asking for backend type {} but only constructing '
            'aws backends is currently supported'.format(backend_type.name))
    backend_name = backend_type.name
    backend_config_filename = environ.get(
        "FLOCKER_ACCEPTANCE_TEST_VOLUME_BACKEND_CONFIG")
    if backend_config_filename is None:
        raise SkipTest(
            'This test requires the ability to construct an IBlockDeviceAPI '
            'in order to verify construction. Please set '
            'FLOCKER_ACCEPTANCE_TEST_VOLUME_BACKEND_CONFIG to a yaml filepath '
            'with the dataset configuration.')
    backend_config_filepath = FilePath(backend_config_filename)
    full_backend_config = yaml.safe_load(
        backend_config_filepath.getContent())
    backend_config = full_backend_config.get(backend_name)
    if 'backend' in backend_config:
        backend_config.pop('backend')
    return aws_from_configuration(cluster_id=cluster_id, **backend_config)


def skip_backend(unsupported, reason):
    """
    Create decorator that skips a test if the volume backend doesn't support
    the operations required by the test.

    :param supported: List of supported volume backends for this test.
    :param reason: The reason the backend isn't supported.
    """
    def decorator(test_method):
        """
        :param test_method: The test method that should be skipped.
        """
        @wraps(test_method)
        def wrapper(test_case, *args, **kwargs):
            backend = get_dataset_backend(test_case)

            if backend in unsupported:
                raise SkipTest(
                    "Backend not supported: {backend} ({reason}).".format(
                        backend=backend,
                        reason=reason,
                    )
                )
            return test_method(test_case, *args, **kwargs)
        return wrapper
    return decorator

require_moving_backend = skip_backend(
    unsupported={DatasetBackend.loopback},
    reason="doesn't support moving")


def get_default_volume_size():
    """
    :returns int: the default volume size (in bytes) supported by the
        backend the acceptance tests are using.
    """
    default_volume_size = environ.get("FLOCKER_ACCEPTANCE_DEFAULT_VOLUME_SIZE")
    if default_volume_size is None:
        raise SkipTest(
            "Set acceptance testing default volume size using the " +
            "FLOCKER_ACCEPTANCE_DEFAULT_VOLUME_SIZE environment variable.")
    return int(default_volume_size)


def get_mongo_client(host, port=27017):
    """
    Returns a ``Deferred`` which fires with a ``MongoClient`` when one has been
    created.

    See http://api.mongodb.org/python/current/api/pymongo/mongo_client.html#
        pymongo.mongo_client.MongoClient
    for more parameter information.

    :param bytes host: Hostname or IP address of the instance to connect to.
    :param int port: Port number on which to connect.

    The tutorial says "If you get a connection refused error try again after a
    few seconds; the application might take some time to fully start up."
    and so here we wait until the client can be created.
    """
    def create_mongo_client():
        try:
            client = MongoClient(host=host, port=port)
            client.areyoualive.posts.insert({"ping": 1})
            return client
        except PyMongoError:
            return False

    d = loop_until(reactor, create_mongo_client)
    return d


class ControlService(PClass):
    """
    A record of the cluster's control service.

    :ivar bytes public_address: The public address of the control service.
    """
    public_address = field(type=bytes)


class Node(PClass):
    """
    A record of a cluster node.

    :ivar bytes public_address: The public address of the node.
    :ivar bytes reported_hostname: The address of the node, as reported by the
        API.
    :ivar unicode uuid: The UUID of the node.
    """
    public_address = field(type=bytes)
    reported_hostname = field(type=bytes)
    uuid = field(type=unicode)

    def run_as_root(self, args, handle_stdout=None, handle_stderr=None):
        """
        Run a command on the node as root.

        :param args: Command and arguments to run.
        :param handle_stdout: Callable that will be called with lines parsed
            from the command stdout. By default logs an Eliot message.
        :param handle_stderr: Callable that will be called with lines parsed
            from the command stderr. By default logs an Eliot message.

        :return Deferred: Deferred that fires when the process is ended.
        """
        return run_ssh(reactor, "root", self.public_address, args,
                       handle_stdout=handle_stdout,
                       handle_stderr=handle_stderr)

    def reboot(self):
        """
        Reboot the node.
        """
        result = self.run_as_root([b"shutdown", b"-r", b"now"])
        # Reboot kills the SSH connection:
        result.addErrback(lambda f: f.trap(ProcessTerminated))
        return result

    def run_script(self, python_script, *argv):
        """
        Run a Python script as root on the node.

        :param python_script: Name of script in
            ``flocker.acceptance.node_scripts`` to run.
        :param argv: Additional arguments for the script.
        """
        script = NODE_SCRIPTS.child(python_script + ".py").getContent()
        return self.run_as_root([b"python", b"-c", script] +
                                list(argv))


class _NodeList(CheckedPVector):
    """
    A list of nodes.

    See https://github.com/tobgu/pyrsistent/issues/26 for more succinct
    idiom combining this with ``field()``.
    """
    __type__ = Node


class ResponseError(ValueError):
    """
    An unexpected response from the REST API.
    """
    def __init__(self, code, body):
        ValueError.__init__(self, "Unexpected response code {}:\n{}\n".format(
            code, body))
        self.code = code


def check_and_decode_json(result, response_code):
    """
    Given ``treq`` response object, extract JSON and ensure response code
    is the expected one.

    :param result: ``treq`` response.
    :param int response_code: Expected response code.

    :return: ``Deferred`` firing with decoded JSON.
    """
    def error(body):
        raise ResponseError(result.code, body)

    if result.code != response_code:
        d = content(result)
        d.addCallback(error)
        return d

    return json_content(result)


def log_method(function):
    """
    Decorator that log calls to the given function.
    """
    label = "acceptance:" + function.__name__

    def log_result(result, action):
        action.add_success_fields(result=_ensure_encodeable(result))
        return result

    @wraps(function)
    def wrapper(self, *args, **kwargs):

        serializable_args = tuple(_ensure_encodeable(a) for a in args)
        serializable_kwargs = {}
        for kwarg in kwargs:
            serializable_kwargs[kwarg] = _ensure_encodeable(kwargs[kwarg])

        context = start_action(
            action_type=label,
            args=serializable_args, kwargs=serializable_kwargs,
        )
        with context.context():
            d = DeferredContext(function(self, *args, **kwargs))
            d.addCallback(log_result, context)
            d.addActionFinish()
            return d.result
    return wrapper


def _ensure_encodeable(value):
    """
    Return a version of ``value`` that is guaranteed to be able to be logged.

    Catches ``TypeError``, which is raised for intrinsically unserializable
    values, and ``ValueError``, which catches ValueError, which is raised on
    circular references and also invalid dates.

    If normal encoding fails, return ``repr(value)``.
    """
    try:
        json.dumps(value)
    except (ValueError, TypeError):
        return repr(value)
    return value


class Cluster(PClass):
    """
    A record of the control service and the nodes in a cluster for acceptance
    testing.

    :ivar Node control_node: The node running the ``flocker-control``
        service.
    :ivar list nodes: The ``Node`` s in this cluster.

    :ivar treq: A ``treq`` client, eventually to be completely replaced by
        ``FlockerClient`` usage.
    :ivar client: A ``FlockerClient``.
    :ivar raw_distribution: Either a string with the distribution being run on
        the cluster or None if it is unknown.
    """
    control_node = field(mandatory=True, type=ControlService)
    nodes = field(mandatory=True, type=_NodeList)
    treq = field(mandatory=True)
    client = field(type=FlockerClient, mandatory=True)
    certificates_path = field(FilePath, mandatory=True)
    cluster_uuid = field(mandatory=True, type=UUID)
    raw_distribution = field(mandatory=True, type=(str, type(None)))

    @property
    def distribution(self):
        """
        :returns: The name of the distribution installed on the cluster.
        :raises SkipTest: If the distribution was not set in environment
            variables.
        """
        if self.raw_distribution is None:
            raise SkipTest(
                'Set FLOCKER_ACCEPTANCE_DISTRIBUTION with the distribution '
                'that is installed on the nodes of the cluster.')
        return self.raw_distribution

    @property
    def base_url(self):
        """
        :returns: The base url for API requests to this cluster's control
            service.
        """
        return b"https://{}:{}/v1".format(
            self.control_node.public_address, REST_API_PORT
        )

    @log_method
    def wait_for_deleted_dataset(self, deleted_dataset):
        """
        Poll the dataset state API until the supplied dataset does
        not exist.

        :param Dataset deleted_dataset: The configured dataset that
            we're waiting for to be removed from state.

        :returns: A ``Deferred`` which fires with ``expected_datasets``
            when the dataset is no longer found in state.
        """
        def deleted():
            request = self.client.list_datasets_state()

            def got_results(datasets):
                return deleted_dataset.dataset_id not in (
                    d.dataset_id for d in datasets)
            request.addCallback(got_results)
            return request

        waiting = loop_until(reactor, deleted)
        waiting.addCallback(lambda _: deleted_dataset)
        return waiting

    @log_method
    def wait_for_dataset(self, expected_dataset):
        """
        Poll the dataset state API until the supplied dataset exists.

        :param Dataset expected_dataset: The configured dataset that
            we're waiting for in state.

        :returns: A ``Deferred`` which fires with the ``DatasetState`` of the
            cluster when the cluster state matches the configuration for the
            given dataset.
        """
        expected_dataset_state = DatasetState(
            dataset_id=expected_dataset.dataset_id,
            primary=expected_dataset.primary,
            maximum_size=expected_dataset.maximum_size,
            path=None)

        def created():
            """
            Check the dataset state list for the expected dataset.
            """
            request = self.client.list_datasets_state()

            def got_results(results):
                # State has unpredictable path, so we don't bother
                # checking for its contents:
                actual_dataset_states = list(
                    d for d in results
                    if d.set('path', None) == expected_dataset_state)
                return (actual_dataset_states or [None])[0]
            request.addCallback(got_results)
            return request

        waiting = loop_until(reactor, created)
        return waiting

    @log_method
    def create_container(self, properties):
        """
        Create a container with the specified properties.

        :param dict properties: A ``dict`` mapping to the API request fields
            to create a container.

        :returns: A ``Deferred`` which fires with an API response when the
            container with the supplied properties has been persisted to the
            cluster configuration.
        """
        request = self.treq.post(
            self.base_url + b"/configuration/containers",
            data=dumps(properties),
            headers={b"content-type": b"application/json"},
            persistent=False
        )

        request.addCallback(check_and_decode_json, CREATED)
        return request

    @log_method
    def move_container(self, name, node_uuid):
        """
        Move a container.

        :param unicode name: The name of the container to move.
        :param unicode node_uuid: The UUID to which the container should
            be moved.
        :returns: A ``Deferred`` which fires with an API response when the
            container move has been persisted to the cluster configuration.
        """
        request = self.treq.post(
            self.base_url + b"/configuration/containers/" +
            name.encode("ascii"),
            data=dumps({u"node_uuid": node_uuid}),
            headers={b"content-type": b"application/json"},
            persistent=False
        )

        request.addCallback(check_and_decode_json, OK)
        return request

    @log_method
    def remove_container(self, name):
        """
        Remove a container.

        :param unicode name: The name of the container to remove.

        :returns: A ``Deferred`` which fires with an API response when the
            container removal has been persisted to the cluster configuration.
        """
        request = self.treq.delete(
            self.base_url + b"/configuration/containers/" +
            name.encode("ascii"),
            persistent=False
        )

        request.addCallback(check_and_decode_json, OK)
        return request

    @log_method
    def configured_containers(self):
        """
        Get current containers from configuration.

        :return: A ``Deferred`` firing with a tuple (cluster instance, API
            response).
        """
        request = self.treq.get(
            self.base_url + b"/configuration/containers",
            persistent=False
        )

        request.addCallback(check_and_decode_json, OK)
        return request

    @log_method
    def current_containers(self):
        """
        Get current containers.

        :return: A ``Deferred`` firing with a tuple (cluster instance, API
            response).
        """
        request = self.treq.get(
            self.base_url + b"/state/containers",
            persistent=False
        )

        request.addCallback(check_and_decode_json, OK)
        return request

    @log_method
    def wait_for_container(self, container_properties):
        """
        Poll the container state API until a container exists with all the
        supplied ``container_properties``.

        :param dict container_properties: The attributes of the container that
            we're waiting for. All the keys, values and those of nested
            dictionaries must match.
        :returns: A ``Deferred`` which fires with an API response when a
            container with the supplied properties appears in the cluster.
        """
        def created():
            """
            Check the container state list for the expected container
            properties.
            """
            request = self.current_containers()

            def got_response(containers):
                expected_container = container_properties.copy()
                for container in containers:
                    container_items = container.items()
                    if all([
                        item in container_items
                        for item in expected_container.items()
                    ]):
                        # Return cluster and container state
                        return container
                return False
            request.addCallback(got_response)
            return request

        return loop_until(reactor, created)

    @log_method
    def current_nodes(self):
        """
        Get current nodes.

        :return: A ``Deferred`` firing with a tuple (cluster instance, API
            response).
        """
        request = self.treq.get(
            self.base_url + b"/state/nodes",
            persistent=False
        )

        request.addCallback(check_and_decode_json, OK)
        return request

    @log_method
    def install_flocker_version(self, package_source):
        """
        Change the version of flocker installed on all of the nodes to the
        version indicated by `package_source`.
        """
        control_node_address = self.control_node.public_address
        all_cluster_nodes = set([x.public_address for x in self.nodes] +
                                [control_node_address])
        distribution = self.distribution

        def get_flocker_version():
            d = self.client.version()
            d.addCallback(lambda v: str(v.get('flocker')) or None)
            return d

        d = get_flocker_version()

        def reinstall_if_needed(v):
            if v and v == package_source.version:
                return v
            return reinstall_flocker_at_version(
                reactor, all_cluster_nodes, control_node_address,
                package_source, distribution)
        d.addCallback(reinstall_if_needed)

        d.addCallback(lambda _: get_flocker_version())

        def verify_version(v):
            if package_source.version:
                if v != package_source.version:
                    raise FailureToUpgrade(
                        "Failed to set version of flocker to %s, it is still "
                        "%s." % (package_source.version, v)
                    )
            return v
        d.addCallback(verify_version)

        return d

    @log_method
    def clean_nodes(self):
        """
        Clean containers and datasets via the API.

        :return: A `Deferred` that fires when the cluster is clean.
        """
        def api_clean_state(
            name, configuration_method, state_method, delete_method,
        ):
            """
            Clean entities from the cluster.

            :param unicode name: The name of the entities to clean.
            :param configuration_method: The function to obtain the configured
                entities.
            :param state_method: The function to get the current entities.
            :param delete_method: The method to delete an entity.

            :return: A `Deferred` that fires when the entities have been
                deleted.
            """
            context = start_action(
                action_type=u"acceptance:cleanup_" + name,
            )
            with context.context():
                get_items = DeferredContext(configuration_method())

                def delete_items(items):
                    return gather_deferreds(list(
                        delete_method(item)
                        for item in items
                    ))
                get_items.addCallback(delete_items)
                get_items.addCallback(
                    lambda ignored: loop_until(
                        reactor, lambda: state_method().addCallback(
                            lambda result: [] == result
                        )
                    )
                )
                return get_items.addActionFinish()

        def cleanup_all_containers(_):
            """
            Clean-up any containers run by Docker directly that are unmanaged
            by Flocker.
            """
            for node in self.nodes:
                client = get_docker_client(self, node.public_address)
                # Remove all existing containers on the node, in case
                # they're left over from previous test; they might e.g.
                # have a volume bind-mounted, preventing its destruction.
                for container in client.containers():
                    client.remove_container(container["Id"], force=True)

        def cleanup_flocker_containers(_):
            cleaning_containers = api_clean_state(
                u"containers",
                self.configured_containers,
                self.current_containers,
                lambda item: self.remove_container(item[u"name"]),
            )
            return timeout(
                reactor, cleaning_containers, 30,
                Exception("Timed out cleaning up Flocker containers"),
            )

        def cleanup_datasets(_):
            cleaning_datasets = api_clean_state(
                u"datasets",
                self.client.list_datasets_configuration,
                self.client.list_datasets_state,
                lambda item: self.client.delete_dataset(item.dataset_id),
            )
            return timeout(
                reactor, cleaning_datasets, 60,
                Exception("Timed out cleaning up datasets"),
            )

        def cleanup_leases():
            context = start_action(action_type="acceptance:cleanup_leases")
            with context.context():
                get_items = DeferredContext(self.client.list_leases())

                def release_all(leases):
                    release_list = []
                    for lease in leases:
                        release_list.append(
                            self.client.release_lease(lease.dataset_id))
                    return gather_deferreds(release_list)

                get_items.addCallback(release_all)
                releasing_leases = get_items.addActionFinish()
                return timeout(
                    reactor, releasing_leases, 20,
                    Exception("Timed out cleaning up leases"),
                )

        d = DeferredContext(cleanup_leases())
        d.addCallback(cleanup_flocker_containers)
        d.addCallback(cleanup_all_containers)
        d.addCallback(cleanup_datasets)
        return d.result

    def get_file(self, node, path):
        """
        Retrieve the contents of a particular file on a particular node.

        :param Node node: The node on which to find the file.
        :param FilePath path: The path to the file on that node.
        """
        fd, name = mkstemp()
        close(fd)
        destination = FilePath(name)
        d = download_file(
            reactor, b"root", node.public_address, path, destination
        )
        d.addCallback(lambda ignored: destination)
        return d


def _get_test_cluster(reactor):
    """
    Build a ``Cluster`` instance.

    :returns: A ``Deferred`` which fires with a ``Cluster`` instance.
    """
    control_node = environ.get('FLOCKER_ACCEPTANCE_CONTROL_NODE')

    if control_node is None:
        raise SkipTest(
            "Set acceptance testing control node IP address using the " +
            "FLOCKER_ACCEPTANCE_CONTROL_NODE environment variable.")

    agent_nodes_env_var = environ.get('FLOCKER_ACCEPTANCE_NUM_AGENT_NODES')

    if agent_nodes_env_var is None:
        raise SkipTest(
            "Set the number of configured acceptance testing nodes using the "
            "FLOCKER_ACCEPTANCE_NUM_AGENT_NODES environment variable.")

    num_agent_nodes = int(agent_nodes_env_var)

    certificates_path = FilePath(
        environ["FLOCKER_ACCEPTANCE_API_CERTIFICATES_PATH"])
    cluster_cert = certificates_path.child(b"cluster.crt")
    user_cert = certificates_path.child(b"user.crt")
    user_key = certificates_path.child(b"user.key")
    user_credential = UserCredential.from_files(user_cert, user_key)
    cluster = Cluster(
        control_node=ControlService(public_address=control_node),
        nodes=[],
        treq=treq_with_authentication(
            reactor, cluster_cert, user_cert, user_key),
        client=FlockerClient(reactor, control_node, REST_API_PORT,
                             cluster_cert, user_cert, user_key),
        certificates_path=certificates_path,
        cluster_uuid=user_credential.cluster_uuid,
        raw_distribution=environ.get('FLOCKER_ACCEPTANCE_DISTRIBUTION'),
    )

    hostname_to_public_address_env_var = environ.get(
        "FLOCKER_ACCEPTANCE_HOSTNAME_TO_PUBLIC_ADDRESS", "{}")
    hostname_to_public_address = json.loads(hostname_to_public_address_env_var)

    # Wait until nodes are up and running:
    def nodes_available():
        Message.new(
            message_type="acceptance:get_test_cluster:polling",
        ).write()

        def failed_query(failure):
            reasons = getattr(failure.value, 'reasons', None)
            if reasons is None:
                # Guess it was something else.  Do some simpler logging.
                write_failure(failure, logger=None)
            else:
                # It is one of those.  Log all of the stuff from inside it.
                for reason in reasons:
                    write_failure(reason, logger=None)
            return False
        d = cluster.current_nodes()
        d.addCallbacks(lambda nodes: len(nodes) >= num_agent_nodes,
                       # Control service may not be up yet, keep trying:
                       failed_query)
        return d
    agents_connected = loop_until(reactor, nodes_available)

    # Extract node hostnames from API that lists nodes. Currently we
    # happen know these in advance, but in FLOC-1631 node identification
    # will switch to UUIDs instead.
    agents_connected.addCallback(lambda _: cluster.current_nodes())

    def node_from_dict(node):
        reported_hostname = node["host"]
        public_address = hostname_to_public_address.get(
            reported_hostname, reported_hostname)
        return Node(
            uuid=node[u"uuid"],
            public_address=public_address.encode("ascii"),
            reported_hostname=reported_hostname.encode("ascii"),
        )
    agents_connected.addCallback(lambda nodes: cluster.set(
        "nodes", map(node_from_dict, nodes)))
    return agents_connected


def require_cluster(num_nodes, required_backend=None):
    """
    A decorator which will call the supplied test_method when a cluster with
    the required number of nodes is available.

    :param int num_nodes: The number of nodes that are required in the cluster.

    :param required_backend: This optional parameter can be set to a
        ``DatasetBackend`` constant in order to construct the requested backend
        for use in the test. This is done in a backdoor sort of manner, and is
        only for use by tests which want to interact with the specified backend
        in order to verify the acceptance test should pass. If this is set, the
        backend api will be sent as a keyword argument ``backend`` to the test,
        and the test will be skipped if the cluster is not set up for the
        specified backend.
    """
    def decorator(test_method):
        """
        :param test_method: The test method that will be called when the
            cluster is available and which will be supplied with the
            ``cluster``keyword argument.
        """
        def call_test_method_with_cluster(cluster, test_case, args, kwargs):
            kwargs['cluster'] = cluster
            if required_backend:
                backend_type = get_dataset_backend(test_case)
                if backend_type != required_backend:
                    raise SkipTest(
                        'This test requires backend type {} but is being run '
                        'on {}.'.format(required_backend.name,
                                        backend_type.name))
                kwargs['backend'] = get_backend_api(test_case,
                                                    cluster.cluster_uuid)
            return test_method(test_case, *args, **kwargs)

        @wraps(test_method)
        def wrapper(test_case, *args, **kwargs):
            # Check that the required number of nodes are reachable and
            # clean them up prior to the test.  The nodes must already
            # have been started and their flocker services started before
            # we clean them.
            waiting_for_cluster = _get_test_cluster(reactor)

            def clean(cluster):
                existing = len(cluster.nodes)
                if num_nodes > existing:
                    raise SkipTest(
                        "This test requires a minimum of {necessary} nodes, "
                        "{existing} node(s) are set.".format(
                            necessary=num_nodes, existing=existing))
                return cluster.clean_nodes().addCallback(
                    # Limit nodes in Cluster to requested number:
                    lambda _: cluster.transform(
                        ["nodes"], lambda nodes: nodes[:num_nodes]))

            waiting_for_cluster.addCallback(clean)
            calling_test_method = waiting_for_cluster.addCallback(
                call_test_method_with_cluster,
                test_case, args, kwargs
            )
            return calling_test_method
        return wrapper
    return decorator


def create_python_container(test_case, cluster, parameters, script,
                            cleanup=True, additional_arguments=()):
    """
    Create a Python container that runs a given script.

    :param TestCase test_case: The current test.
    :param Cluster cluster: The cluster to run on.
    :param dict parameters: Parameters for the ``create_container`` JSON
        query, beyond those provided by this function.
    :param FilePath script: Python code to run.
    :param bool cleanup: If true, remove container when test is over.
    :param additional_arguments: Additional arguments to pass to the
        script.

    :return: ``Deferred`` that fires when the configuration has been updated.
    """
    parameters = parameters.copy()
    parameters[u"image"] = u"python:2.7-slim"
    parameters[u"command_line"] = [u"python", u"-c",
                                   script.getContent().decode("ascii")] + list(
                                       additional_arguments)
    if u"restart_policy" not in parameters:
        parameters[u"restart_policy"] = {u"name": u"never"}
    if u"name" not in parameters:
        parameters[u"name"] = random_name(test_case)
    creating = cluster.create_container(parameters)

    def created(response):
        if cleanup:
            test_case.addCleanup(cluster.remove_container, parameters[u"name"])
        test_case.assertEqual(response, parameters)
        return response
    creating.addCallback(created)
    return creating


def create_dataset(test_case, cluster, maximum_size=None, dataset_id=None,
                   metadata=None, node=None):
    """
    Create a dataset on a cluster (on its first node, specifically).

    :param TestCase test_case: The test the API is running on.
    :param Cluster cluster: The test ``Cluster``.
    :param int maximum_size: The size of the dataset to create on the test
        cluster.
    :param UUID dataset_id: The v4 UUID of the dataset.
        Generated if not specified.
    :param dict metadata: Metadata to be added to the create_dataset
        request.
    :param node: Node to create dataset on. By default first one in cluster.
    :return: ``Deferred`` firing with a ``flocker.apiclient.Dataset``
        dataset is present in actual cluster state.
    """
    if maximum_size is None:
        maximum_size = get_default_volume_size()
    if dataset_id is None:
        dataset_id = uuid4()
    if metadata is None:
        metadata = {}
    if node is None:
        node = cluster.nodes[0]
    configuring_dataset = cluster.client.create_dataset(
        node.uuid, maximum_size=maximum_size,
        dataset_id=dataset_id, metadata=metadata,
    )

    # Wait for the dataset to be created
    waiting_for_create = configuring_dataset.addCallback(
        lambda dataset: cluster.wait_for_dataset(dataset)
    )

    return waiting_for_create


def verify_socket(host, port):
    """
    Wait until the destination socket can be reached.

    :param bytes host: Host to connect to.
    :param int port: Port to connect to.

    :return Deferred: Firing when connection is possible.
    """
    def can_connect():
        with closing(socket()) as s:
            s.settimeout(SOCKET_TIMEOUT_FOR_POLLING)
            conn = s.connect_ex((host, port))
            Message.new(
                message_type="acceptance:verify_socket",
                host=host,
                port=port,
                result=conn,
            ).write()
            return conn == 0

    dl = loop_until(reactor, can_connect)
    return dl


def post_http_server(test, host, port, data, expected_response=b"ok"):
    """
    Make a POST request to an HTTP server on the given host and port
    and assert that the response body matches the expected response.

    :param bytes host: Host to connect to.
    :param int port: Port to connect to.
    :param bytes data: The raw request body data.
    :param bytes expected_response: The HTTP response body expected.
        Defaults to b"ok"
    """
    def make_post(host, port, data):
        request = post(
            "http://{host}:{port}".format(host=host, port=port),
            data=data,
            timeout=SOCKET_TIMEOUT_FOR_POLLING,
            persistent=False,
        )

        def failed(failure):
            Message.new(message_type=u"acceptance:http_query_failed",
                        reason=unicode(failure)).write()
            return False
        request.addCallbacks(content, failed)
        return request
    d = verify_socket(host, port)
    d.addCallback(lambda _: loop_until(reactor, lambda: make_post(
        host, port, data)))
    d.addCallback(test.assertEqual, expected_response)
    return d


def check_http_server(host, port):
    """
    Check if an HTTP server is running.

    Attempts a request to an HTTP server and indicate the success
    or failure of the request.

    :param bytes host: Host to connect to.
    :param int port: Port to connect to.

    :return Deferred: Fires with True if the request received a response,
            False if the request failed.
    """
    req = get(
        "http://{host}:{port}".format(host=host, port=port),
        timeout=SOCKET_TIMEOUT_FOR_POLLING,
        persistent=False,
    )

    def failed(failure):
        return False

    def succeeded(result):
        return True

    req.addCallbacks(succeeded, failed)
    return req


def query_http_server(host, port, path=b""):
    """
    Return the response from a HTTP server.

    We try multiple since it may take a little time for the HTTP
    server to start up.

    :param bytes host: Host to connect to.
    :param int port: Port to connect to.
    :param bytes path: Optional path and query string.

    :return: ``Deferred`` that fires with the body of the response.
    """
    def query():
        req = get(
            "http://{host}:{port}{path}".format(
                host=host, port=port, path=path),
            timeout=SOCKET_TIMEOUT_FOR_POLLING,
            persistent=False,
        )

        def failed(failure):
            Message.new(message_type=u"acceptance:http_query_failed",
                        reason=unicode(failure)).write()
            return False
        req.addCallbacks(content, failed)
        return req

    d = verify_socket(host, port)
    d.addCallback(lambda _: loop_until(reactor, query))
    return d


def assert_http_server(test, host, port,
                       path=b"", expected_response=b"hi"):

    """
    Assert that a HTTP serving a response with body ``b"hi"`` is running
    at given host and port.

    This can be coupled with code that only conditionally starts up
    the HTTP server via Flocker in order to check if that particular
    setup succeeded.

    :param bytes host: Host to connect to.
    :param int port: Port to connect to.
    :param bytes path: Optional path and query string.
    :param bytes expected_response: The HTTP response body expected.
        Defaults to b"hi"

    :return: ``Deferred`` that fires when assertion has run.
    """
    d = query_http_server(host, port, path)
    d.addCallback(test.assertEqual, expected_response)
    return d<|MERGE_RESOLUTION|>--- conflicted
+++ resolved
@@ -44,11 +44,8 @@
 from ..testtools import random_name
 from ..apiclient import FlockerClient, DatasetState
 from ..node.agents.ebs import aws_from_configuration
-<<<<<<< HEAD
+from ..node import dockerpy_client
 from ..provision import reinstall_flocker_at_version
-=======
-from ..node import dockerpy_client
->>>>>>> 45e3b687
 
 from .node_scripts import SCRIPTS as NODE_SCRIPTS
 
