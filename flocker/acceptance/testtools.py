# Copyright Hybrid Logic Ltd.  See LICENSE file for details.

"""
Testing utilities for ``flocker.acceptance``.
"""
from functools import wraps
from json import dumps
from os import environ
from pipes import quote as shell_quote
from socket import gaierror, socket
from subprocess import check_call, PIPE, Popen
from unittest import SkipTest, skipUnless

from yaml import safe_dump

from twisted.web.http import OK, CREATED
from twisted.python.filepath import FilePath
from twisted.python.procutils import which

from eliot import Logger, start_action
from eliot.twisted import DeferredContext

from treq import get, post, delete, json_content, content
from pyrsistent import PRecord, field, CheckedPVector, pmap

from ..control import (
    Application, AttachedVolume, DockerImage, Manifestation, Dataset,
)

from ..control.httpapi import container_configuration_response, REST_API_PORT

from flocker.testtools import loop_until

try:
    from pymongo import MongoClient
    from pymongo.errors import PyMongoError
    PYMONGO_INSTALLED = True
except ImportError:
    PYMONGO_INSTALLED = False

__all__ = [
    'assert_expected_deployment', 'flocker_deploy', 'get_nodes',
    'MONGO_APPLICATION', 'MONGO_IMAGE', 'get_mongo_application',
    'require_flocker_cli', 'create_application',
    'create_attached_volume'
    ]

# XXX This assumes that the desired version of flocker-cli has been installed.
# Instead, the testing environment should do this automatically.
# See https://clusterhq.atlassian.net/browse/FLOC-901.
require_flocker_cli = skipUnless(which("flocker-deploy"),
                                 "flocker-deploy not installed")

require_mongo = skipUnless(
    PYMONGO_INSTALLED, "PyMongo not installed")


# XXX The MONGO_APPLICATION will have to be removed because it does not match
# the tutorial yml files, and the yml should be testably the same:
# https://clusterhq.atlassian.net/browse/FLOC-947
MONGO_APPLICATION = u"mongodb-example-application"
MONGO_IMAGE = u"clusterhq/mongodb"


def get_mongo_application():
    """
    Return a new ``Application`` with a name and image corresponding to
    the MongoDB tutorial example:

    http://doc-dev.clusterhq.com/gettingstarted/tutorial/index.html
    """
    return Application(
        name=MONGO_APPLICATION,
        image=DockerImage.from_string(MONGO_IMAGE + u':latest'),
    )


def create_application(name, image, ports=frozenset(), volume=None,
                       links=frozenset(), environment=None, memory_limit=None,
                       cpu_shares=None):
    """
    Instantiate an ``Application`` with the supplied parameters and return it.
    """
    return Application(
        name=name, image=DockerImage.from_string(image + u':latest'),
        ports=ports, volume=volume, links=links, environment=environment,
        memory_limit=memory_limit, cpu_shares=cpu_shares
    )


def create_attached_volume(dataset_id, mountpoint, maximum_size=None,
                           metadata=pmap()):
    """
    Create an ``AttachedVolume`` instance with the supplied parameters and
    return it.

    :param unicode dataset_id: The unique identifier of the dataset of the
        attached volume.
    :param bytes mountpoint: The path at which the volume is attached.
    :param int maximum_size: An optional maximum size for the volume.

    :return: A new ``AttachedVolume`` instance referencing a primary
        manifestation of a dataset with the given unique identifier.
    """
    return AttachedVolume(
        manifestation=Manifestation(
            dataset=Dataset(
                dataset_id=dataset_id,
                maximum_size=maximum_size,
                metadata=metadata,
            ),
            primary=True,
        ),
        mountpoint=FilePath(mountpoint),
    )


class SSHCommandFailed(Exception):
    """
    Exception raised when a command executed via SSH exits with error
    status code.
    """


def run_SSH(port, user, node, command, input, key=None,
            background=False):
    """
    Run a command via SSH.

    :param int port: Port to connect to.
    :param bytes user: User to run the command as.
    :param bytes node: Node to run command on.
    :param command: Command to run.
    :type command: ``list`` of ``bytes``.
    :param bytes input: Input to send to command.
    :param FilePath key: If not None, the path to a private key to use.
    :param background: If ``True``, don't block waiting for SSH process to
         end or read its stdout. I.e. it will run "in the background".
         Also ensures remote process has pseudo-tty so killing the local SSH
         process will kill the remote one.

    :return: stdout as ``bytes`` if ``background`` is false, otherwise
        return the ``subprocess.Process`` object.
    """
    quotedCommand = ' '.join(map(shell_quote, command))
    command = [
        b'ssh',
        b'-p', b'%d' % (port,),
        ]

    if key is not None:
        command.extend([
            b"-i",
            key.path])

    if background:
        # Force pseudo-tty so that remote process exists when the ssh
        # client does:
        command.extend([b"-t", b"-t"])

    command.extend([
        b'@'.join([user, node]),
        quotedCommand
    ])
    if background:
        process = Popen(command, stdin=PIPE)
        process.stdin.write(input)
        return process
    else:
        process = Popen(command, stdout=PIPE, stdin=PIPE)

    result = process.communicate(input)
    if process.returncode != 0:
        raise SSHCommandFailed('Command Failed', command, process.returncode)

    return result[0]


def _clean_node(test_case, node):
    """
    Remove all containers and zfs volumes on a node, given the IP address of
    the node.

    :param test_case: The ``TestCase`` running this unit test.
    :param bytes node: The hostname or IP of the node.
    """
    # Without the below, deploying the same application with a data volume
    # twice fails. See the error given with the tutorial's yml files:
    #
    #   $ flocker-deploy volume-deployment.yml volume-application.yml
    #   $ ssh root@${NODE} docker ps -a -q # outputs an ID, ${ID}
    #   $ ssh root@${NODE} docker stop ${ID}
    #   $ ssh root@${NODE} docker rm ${ID}
    #   $ flocker-deploy volume-deployment.yml volume-application.yml
    #
    # http://doc-dev.clusterhq.com/advanced/cleanup.html#removing-zfs-volumes
    # A tool or flocker-deploy option to purge the state of a node does
    # not yet exist. See https://clusterhq.atlassian.net/browse/FLOC-682
    try:
        run_SSH(22, 'root', node, [b"zfs"] + [b"destroy"] + [b"-r"] +
                [b"flocker"], None)
    except SSHCommandFailed:
        pass


<<<<<<< HEAD
def require_backend(backends):
    """
=======
def get_volume_backend(test_case):
    """
    Get the volume backend the acceptance tests are running as.

    :param test_case: The ``TestCase`` running this unit test.

    :raise SkipTest: if the backend is specified.
    """
    backend = environ.get("FLOCKER_ACCEPTANCE_VOLUME_BACKEND")
    if backend is None:
        raise SkipTest(
            "Set acceptance testing volume backend using the " +
            "FLOCKER_ACCEPTANCE_VOLUME_BACKEND environment variable.")
    return backend


def require_backend(supported, reason):
    """
    Decorator that skips a test if the volume backend doesn't support
    the operations required by the test.

    :param supported: List of supported volume backends for this test.
    :param reason: The reason the backend isn't supported.
>>>>>>> 400b7ae5
    """
    def decorator(test_method):
        """
        :param test_method: The test method that will be called when the
            cluster is available and which will be supplied with the
            ``cluster``keyword argument.
        """
        def call_test_method_with_cluster(cluster, test_case, args, kwargs):
            kwargs['cluster'] = cluster

        @wraps(test_method)
        def wrapper(test_case, *args, **kwargs):
<<<<<<< HEAD
            backend = environ.get("FLOCKER_ACCEPTANCE_BACKEND")

            if backend in backends:
                raise SkipTest(
                    "Set acceptance testing backend using the " +
                    "FLOCKER_ACCEPTANCE_BACKEND environment variable.")

=======
            backend = get_volume_backend(test_case)

            if backend not in supported:
                raise SkipTest(
                    "Backend not supported: {backend} ({reason}). "
                    "Supported backends: {supported}.".format(
                        backend=backend,
                        reason=reason,
                        supported=', '.join(supported),
                    )
                )
>>>>>>> 400b7ae5
            return test_method(test_case, *args, **kwargs)
        return wrapper
    return decorator

<<<<<<< HEAD
=======
require_moving_backend = require_backend(
    supported=[b"zfs", b"openstack", b"ebs"],
    reason="doesn't support moving.")

>>>>>>> 400b7ae5

def get_nodes(test_case, num_nodes):
    """
    Create or get ``num_nodes`` nodes with no Docker containers on them.

    This is an alternative to
    http://doc-dev.clusterhq.com/gettingstarted/tutorial/
    vagrant-setup.html#creating-vagrant-vms-needed-for-flocker

    XXX This pretends to be asynchronous because num_nodes Docker containers
    will be created instead to replace this in some circumstances, see
    https://clusterhq.atlassian.net/browse/FLOC-900

    :param test_case: The ``TestCase`` running this unit test.
    :param int num_nodes: The number of nodes to start up.

    :return: A ``Deferred`` which fires with a set of IP addresses.
    """

    nodes_env_var = environ.get("FLOCKER_ACCEPTANCE_NODES")

    if nodes_env_var is None:
        raise SkipTest(
            "Set acceptance testing node IP addresses using the " +
            "FLOCKER_ACCEPTANCE_NODES environment variable and a colon " +
            "separated list.")

    # Remove any empty strings, for example if the list has ended with a colon
    nodes = filter(None, nodes_env_var.split(':'))

    if len(nodes) < num_nodes:
        raise SkipTest("This test requires a minimum of {necessary} nodes, "
                       "{existing} node(s) are set.".format(
                           necessary=num_nodes, existing=len(nodes)))

    reachable_nodes = set()

    for node in nodes:
        sock = socket()
        try:
            can_connect = not sock.connect_ex((node, 22))
        except gaierror:
            can_connect = False
        finally:
            if can_connect:
                reachable_nodes.add(node)
            sock.close()

    if len(reachable_nodes) < num_nodes:
        unreachable_nodes = set(nodes) - reachable_nodes
        test_case.fail(
            "At least {min} node(s) must be running and reachable on port 22. "
            "The following node(s) are reachable: {reachable}. "
            "The following node(s) are not reachable: {unreachable}.".format(
                min=num_nodes,
                reachable=", ".join(str(node) for node in reachable_nodes),
                unreachable=", ".join(str(node) for node in unreachable_nodes),
            )
        )

    # Only return the desired number of nodes
    reachable_nodes = set(sorted(reachable_nodes)[:num_nodes])

    # Remove all existing containers; we make sure to pass in node
    # hostnames since we still rely on flocker-deploy to distribute SSH
    # keys for now.
    clean_deploy = {u"version": 1,
                    u"nodes": {node: [] for node in reachable_nodes}}
    clean_applications = {u"version": 1,
                          u"applications": {}}
    flocker_deploy(test_case, clean_deploy, clean_applications)
    getting = get_test_cluster()

    def no_containers(cluster):
        d = cluster.current_containers()
        d.addCallback(lambda result: len(result[1]) == 0)
        return d
    getting.addCallback(lambda cluster:
                        loop_until(lambda: no_containers(cluster)))

    def clean_zfs(_):
        for node in reachable_nodes:
            _clean_node(test_case, node)
    if get_volume_backend(test_case) == b'zfs':
        getting.addCallback(clean_zfs)
    getting.addCallback(lambda _: reachable_nodes)
    return getting


def flocker_deploy(test_case, deployment_config, application_config):
    """
    Run ``flocker-deploy`` with given configuration files.

    :param test_case: The ``TestCase`` running this unit test.
    :param dict deployment_config: The desired deployment configuration.
    :param dict application_config: The desired application configuration.
    """
    control_node = environ.get("FLOCKER_ACCEPTANCE_CONTROL_NODE")
    if control_node is None:
        raise SkipTest("Set control node address using "
                       "FLOCKER_ACCEPTANCE_CONTROL_NODE environment variable.")

    temp = FilePath(test_case.mktemp())
    temp.makedirs()

    deployment = temp.child(b"deployment.yml")
    deployment.setContent(safe_dump(deployment_config))

    application = temp.child(b"application.yml")
    application.setContent(safe_dump(application_config))

    check_call([b"flocker-deploy", control_node, deployment.path,
                application.path])


def get_mongo_client(host, port=27017):
    """
    Returns a ``Deferred`` which fires with a ``MongoClient`` when one has been
    created.

    See http://api.mongodb.org/python/current/api/pymongo/mongo_client.html#
        pymongo.mongo_client.MongoClient
    for more parameter information.

    :param bytes host: Hostname or IP address of the instance to connect to.
    :param int port: Port number on which to connect.

    The tutorial says "If you get a connection refused error try again after a
    few seconds; the application might take some time to fully start up."
    and so here we wait until the client can be created.
    """
    def create_mongo_client():
        try:
            client = MongoClient(host=host, port=port)
            client.areyoualive.posts.insert({"ping": 1})
            return client
        except PyMongoError:
            return False

    d = loop_until(create_mongo_client)
    return d


def assert_expected_deployment(test_case, expected_deployment):
    """
    Assert that the expected set of ``Application`` instances on a set of
    nodes is the same as the actual set of ``Application`` instance on
    those nodes.

    The tutorial looks at Docker output, but the acceptance tests are
    intended to test high-level external behaviors. Since this is looking
    at the output of the control service API it merely verifies what
    Flocker believes the system state is, not the actual state.
    The latter should be verified separately with additional tests
    for external side-effects (applications being available on ports,
    say).

    :param test_case: The ``TestCase`` running this unit test.
    :param dict expected_deployment: A mapping of IP addresses to set of
        ``Application`` instances expected on the nodes with those IP
        addresses.

    :return Deferred: Fires on end of assertion.
    """
    d = get_test_cluster()

    def got_cluster(cluster):
        ip_to_uuid = {node.address: node.uuid for node in cluster.nodes}
        uuid_to_ip = {node.uuid: node.address for node in cluster.nodes}

        def got_results(results):
            cluster, existing_containers = results
            expected = []
            for hostname, apps in expected_deployment.items():
                node_uuid = ip_to_uuid[hostname]
                expected += [container_configuration_response(app, node_uuid)
                             for app in apps]
            for app in expected:
                app[u"running"] = True
                app[u"host"] = uuid_to_ip[app["node_uuid"]]

            return sorted(existing_containers) == sorted(expected)

        def configuration_matches_state():
            d = cluster.current_containers()
            d.addCallback(got_results)
            return d

        return loop_until(configuration_matches_state)
    d.addCallback(got_cluster)
    return d


class ControlService(PRecord):
    """
    A record of the cluster's control service.

    :ivar bytes address: The IPv4 address of the control service.
    """
    address = field(type=bytes)


class Node(PRecord):
    """
    A record of a cluster node.

    :ivar bytes address: The IPv4 address of the node.
    :ivar unicode uuid: The UUID of the node.
    """
    address = field(type=bytes)
    uuid = field(type=unicode)


class _NodeList(CheckedPVector):
    """
    A list of nodes.

    See https://github.com/tobgu/pyrsistent/issues/26 for more succinct
    idiom combining this with ``field()``.
    """
    __type__ = Node


class ResponseError(ValueError):
    """
    An unexpected response from the REST API.
    """
    def __init__(self, code, body):
        ValueError.__init__(self, "Unexpected response code {}:\n{}\n".format(
            code, body))
        self.code = code


def check_and_decode_json(result, response_code):
    """
    Given ``treq`` response object, extract JSON and ensure response code
    is the expected one.

    :param result: ``treq`` response.
    :param int response_code: Expected response code.

    :return: ``Deferred`` firing with decoded JSON.
    """
    def error(body):
        raise ResponseError(result.code, body)

    if result.code != response_code:
        d = content(result)
        d.addCallback(error)
        return d

    return json_content(result)


def log_method(function):
    """
    Decorator that log calls to the given function.
    """
    @wraps(function)
    def wrapper(self, *args, **kwargs):
        context = start_action(Logger(),
                               action_type="acceptance:" + function.__name__,
                               args=args, kwargs=kwargs)
        with context.context():
            d = DeferredContext(function(self, *args, **kwargs))
            d.addActionFinish()
            return d.result
    return wrapper


class Cluster(PRecord):
    """
    A record of the control service and the nodes in a cluster for acceptance
    testing.

    :param Node control_node: The node running the ``flocker-control``
        service.
    :param list nodes: The ``Node`` s in this cluster.
    """
    control_node = field(type=ControlService)
    nodes = field(type=_NodeList)

    @property
    def base_url(self):
        """
        :returns: The base url for API requests to this cluster's control
            service.
        """
        return b"http://{}:{}/v1".format(
            self.control_node.address, REST_API_PORT
        )

    @log_method
    def datasets_state(self):
        """
        Return the actual dataset state of the cluster.

        :return: ``Deferred`` firing with a list of dataset dictionaries,
            the state of the cluster.
        """
        request = get(self.base_url + b"/state/datasets", persistent=False)
        request.addCallback(check_and_decode_json, OK)
        return request

    @log_method
    def wait_for_dataset(self, dataset_properties):
        """
        Poll the dataset state API until the supplied dataset exists.

        :param dict dataset_properties: The attributes of the dataset that
            we're waiting for.
        :returns: A ``Deferred`` which fires with a 2-tuple of ``Cluster`` and
            API response when a dataset with the supplied properties appears in
            the cluster.
        """
        def created():
            """
            Check the dataset state list for the expected dataset.
            """
            request = self.datasets_state()

            def got_body(body):
                # State listing doesn't have metadata or deleted, but does
                # have unpredictable path.
                expected_dataset = dataset_properties.copy()
                del expected_dataset[u"metadata"]
                del expected_dataset[u"deleted"]
                for dataset in body:
                    dataset.pop("path")
                return expected_dataset in body
            request.addCallback(got_body)
            return request

        waiting = loop_until(created)
        waiting.addCallback(lambda ignored: (self, dataset_properties))
        return waiting

    @log_method
    def create_dataset(self, dataset_properties):
        """
        Create a dataset with the supplied ``dataset_properties``.

        :param dict dataset_properties: The properties of the dataset to
            create.
        :returns: A ``Deferred`` which fires with a 2-tuple of ``Cluster`` and
            API response when a dataset with the supplied properties has been
            persisted to the cluster configuration.
        """
        request = post(
            self.base_url + b"/configuration/datasets",
            data=dumps(dataset_properties),
            headers={b"content-type": b"application/json"},
            persistent=False
        )

        request.addCallback(check_and_decode_json, CREATED)
        # Return cluster and API response
        request.addCallback(lambda response: (self, response))
        return request

    @log_method
    def update_dataset(self, dataset_id, dataset_properties):
        """
        Update a dataset with the supplied ``dataset_properties``.

        :param unicode dataset_id: The uuid of the dataset to be modified.
        :param dict dataset_properties: The properties of the dataset to
            create.
        :returns: A 2-tuple of (cluster, api_response)
        """
        request = post(
            self.base_url + b"/configuration/datasets/%s" % (
                dataset_id.encode('ascii'),
            ),
            data=dumps(dataset_properties),
            headers={b"content-type": b"application/json"},
            persistent=False
        )

        request.addCallback(check_and_decode_json, OK)
        # Return cluster and API response
        request.addCallback(lambda response: (self, response))
        return request

    @log_method
    def delete_dataset(self, dataset_id):
        """
        Delete a dataset.

        :param unicode dataset_id: The uuid of the dataset to be modified.

        :returns: A 2-tuple of (cluster, api_response)
        """
        request = delete(
            self.base_url + b"/configuration/datasets/%s" % (
                dataset_id.encode('ascii'),
            ),
            headers={b"content-type": b"application/json"},
            persistent=False
        )

        request.addCallback(check_and_decode_json, OK)
        # Return cluster and API response
        request.addCallback(lambda response: (self, response))
        return request

    @log_method
    def create_container(self, properties):
        """
        Create a container with the specified properties.

        :param dict properties: A ``dict`` mapping to the API request fields
            to create a container.

        :returns: A tuple of (cluster, api_response)
        """
        request = post(
            self.base_url + b"/configuration/containers",
            data=dumps(properties),
            headers={b"content-type": b"application/json"},
            persistent=False
        )

        request.addCallback(check_and_decode_json, CREATED)
        request.addCallback(lambda response: (self, response))
        return request

    @log_method
    def move_container(self, name, node_uuid):
        """
        Move a container.

        :param unicode name: The name of the container to move.
        :param unicode node_uuid: The UUID to which the container should
            be moved.
        :returns: A tuple of (cluster, api_response)
        """
        request = post(
            self.base_url + b"/configuration/containers/" +
            name.encode("ascii"),
            data=dumps({u"node_uuid": node_uuid}),
            headers={b"content-type": b"application/json"},
            persistent=False
        )

        request.addCallback(check_and_decode_json, OK)
        request.addCallback(lambda response: (self, response))
        return request

    @log_method
    def remove_container(self, name):
        """
        Remove a container.

        :param unicode name: The name of the container to remove.

        :returns: A tuple of (cluster, api_response)
        """
        request = delete(
            self.base_url + b"/configuration/containers/" +
            name.encode("ascii"),
            persistent=False
        )

        request.addCallback(check_and_decode_json, OK)
        request.addCallback(lambda response: (self, response))
        return request

    @log_method
    def current_containers(self):
        """
        Get current containers.

        :return: A ``Deferred`` firing with a tuple (cluster instance, API
            response).
        """
        request = get(
            self.base_url + b"/state/containers",
            persistent=False
        )

        request.addCallback(check_and_decode_json, OK)
        request.addCallback(lambda response: (self, response))
        return request

    @log_method
    def wait_for_container(self, container_properties):
        """
        Poll the container state API until a container exists with all the
        supplied ``container_properties``.

        :param dict container_properties: The attributes of the container that
            we're waiting for. All the keys, values and those of nested
            dictionaries must match.
        :returns: A ``Deferred`` which fires with a 2-tuple of ``Cluster`` and
            API response when a container with the supplied properties appears
            in the cluster.
        """
        def created():
            """
            Check the container state list for the expected container
            properties.
            """
            request = self.current_containers()

            def got_response(result):
                cluster, containers = result
                expected_container = container_properties.copy()
                for container in containers:
                    container_items = container.items()
                    if all([
                        item in container_items
                        for item in expected_container.items()
                    ]):
                        # Return cluster and container state
                        return self, container
                return False
            request.addCallback(got_response)
            return request

        return loop_until(created)

    @log_method
    def current_nodes(self):
        """
        Get current nodes.

        :return: A ``Deferred`` firing with a tuple (cluster instance, API
            response).
        """
        request = get(
            self.base_url + b"/state/nodes",
            persistent=False
        )

        request.addCallback(check_and_decode_json, OK)
        request.addCallback(lambda response: (self, response))
        return request


def get_test_cluster(node_count=0):
    """
    Build a ``Cluster`` instance with at least ``node_count`` nodes.

    :param int node_count: The number of nodes to ensure in the cluster.

    :returns: A ``Deferred`` which fires with a ``Cluster`` instance.
    """
    control_node = environ.get('FLOCKER_ACCEPTANCE_CONTROL_NODE')

    if control_node is None:
        raise SkipTest(
            "Set acceptance testing control node IP address using the " +
            "FLOCKER_ACCEPTANCE_CONTROL_NODE environment variable.")

    agent_nodes_env_var = environ.get('FLOCKER_ACCEPTANCE_AGENT_NODES')

    if agent_nodes_env_var is None:
        raise SkipTest(
            "Set acceptance testing node IP addresses using the " +
            "FLOCKER_ACCEPTANCE_AGENT_NODES environment variable and a " +
            "colon separated list.")

    agent_nodes = filter(None, agent_nodes_env_var.split(':'))

    if len(agent_nodes) < node_count:
        raise SkipTest("This test requires a minimum of {necessary} nodes, "
                       "{existing} node(s) are set.".format(
                           necessary=node_count, existing=len(agent_nodes)))

    cluster = Cluster(
        control_node=ControlService(address=control_node),
        nodes=[]
    )

    # Wait until nodes are up and running:
    def nodes_available():
        d = cluster.current_nodes()
        d.addCallback(lambda (cluster, nodes): len(nodes) >= node_count)
        return d
    agents_connected = loop_until(nodes_available)

    # Extract node hostnames from API that lists nodes. Currently we
    # happen know these in advance, but in FLOC-1631 node identification
    # will switch to UUIDs instead.
    agents_connected.addCallback(lambda _: cluster.current_nodes())
    agents_connected.addCallback(lambda (cluster, nodes): cluster.set(
        "nodes", [Node(uuid=node[u"uuid"],
                       address=node["host"].encode("ascii"))
                  for node in nodes]))
    return agents_connected


def require_cluster(num_nodes):
    """
    A decorator which will call the supplied test_method when a cluster with
    the required number of nodes is available.

    :param int num_nodes: The number of nodes that are required in the cluster.
    """
    def decorator(test_method):
        """
        :param test_method: The test method that will be called when the
            cluster is available and which will be supplied with the
            ``cluster``keyword argument.
        """
        def call_test_method_with_cluster(cluster, test_case, args, kwargs):
            kwargs['cluster'] = cluster
            return test_method(test_case, *args, **kwargs)

        @wraps(test_method)
        def wrapper(test_case, *args, **kwargs):
            # get_nodes will check that the required number of nodes are
            # reachable and clean them up prior to the test.
            # The nodes must already have been started and their flocker
            # services started.
            waiting_for_nodes = get_nodes(test_case, num_nodes)
            waiting_for_cluster = waiting_for_nodes.addCallback(
                lambda nodes: get_test_cluster(node_count=num_nodes)
            )
            calling_test_method = waiting_for_cluster.addCallback(
                call_test_method_with_cluster,
                test_case, args, kwargs
            )
            return calling_test_method
        return wrapper
    return decorator<|MERGE_RESOLUTION|>--- conflicted
+++ resolved
@@ -203,10 +203,6 @@
         pass
 
 
-<<<<<<< HEAD
-def require_backend(backends):
-    """
-=======
 def get_volume_backend(test_case):
     """
     Get the volume backend the acceptance tests are running as.
@@ -230,7 +226,6 @@
 
     :param supported: List of supported volume backends for this test.
     :param reason: The reason the backend isn't supported.
->>>>>>> 400b7ae5
     """
     def decorator(test_method):
         """
@@ -243,15 +238,6 @@
 
         @wraps(test_method)
         def wrapper(test_case, *args, **kwargs):
-<<<<<<< HEAD
-            backend = environ.get("FLOCKER_ACCEPTANCE_BACKEND")
-
-            if backend in backends:
-                raise SkipTest(
-                    "Set acceptance testing backend using the " +
-                    "FLOCKER_ACCEPTANCE_BACKEND environment variable.")
-
-=======
             backend = get_volume_backend(test_case)
 
             if backend not in supported:
@@ -263,18 +249,14 @@
                         supported=', '.join(supported),
                     )
                 )
->>>>>>> 400b7ae5
             return test_method(test_case, *args, **kwargs)
         return wrapper
     return decorator
 
-<<<<<<< HEAD
-=======
 require_moving_backend = require_backend(
     supported=[b"zfs", b"openstack", b"ebs"],
     reason="doesn't support moving.")
 
->>>>>>> 400b7ae5
 
 def get_nodes(test_case, num_nodes):
     """
